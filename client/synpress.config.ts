/* eslint-disable import/no-extraneous-dependencies */
import synpressPlugins from '@synthetixio/synpress/plugins';
import { defineConfig } from 'cypress';
import vitePreprocessor from 'cypress-vite';
/* eslint-enable import/no-extraneous-dependencies */
import path from 'path';

export default defineConfig({
  e2e: {
    baseUrl: process.env.OCTANT_BASE_URL || 'http://localhost:5173',
    defaultCommandTimeout: 120 * 1000,
    setupNodeEvents(on, config) {
      // eslint-disable-next-line no-param-reassign
      config.env = { ...config.env, CI: process.env.CI };
      on(
        'file:preprocessor',
        vitePreprocessor({
          resolve: {
            alias: {
              cypress: path.resolve(__dirname, 'cypress'),
              src: path.resolve(__dirname, 'src'),
            },
          },
        }),
      );

      synpressPlugins(on, config);
      return config;
    },
    supportFile: 'cypress/support/index.ts',
  },
<<<<<<< HEAD
  numTestsKeptInMemory: 4,
=======
  video: true,
>>>>>>> 3da632fd
  viewportHeight: 1080,
  viewportWidth: 1920,
});<|MERGE_RESOLUTION|>--- conflicted
+++ resolved
@@ -29,11 +29,8 @@
     },
     supportFile: 'cypress/support/index.ts',
   },
-<<<<<<< HEAD
   numTestsKeptInMemory: 4,
-=======
   video: true,
->>>>>>> 3da632fd
   viewportHeight: 1080,
   viewportWidth: 1920,
 });