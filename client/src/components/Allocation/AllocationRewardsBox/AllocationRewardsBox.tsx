--- conflicted
+++ resolved
@@ -139,21 +139,14 @@
       isVertical
       subtitle={subtitle}
       subtitleClassName={styles.subtitle}
-<<<<<<< HEAD
       title={
         getValuesToDisplay({
           cryptoCurrency: 'ethereum',
           showCryptoSuffix: true,
           showLessThanOneCentFiat: !isDisabled,
-          valueCrypto: isDecisionWindowOpen ? individualReward : BigInt(0),
+          valueCrypto: budget,
         }).primary
       }
-=======
-      title={getValueCryptoToDisplay({
-        cryptoCurrency: 'ethereum',
-        valueCrypto: budget,
-      })}
->>>>>>> 2de02e7d
       titleClassName={cx(styles.title, (isDisabled || isLocked) && styles.greyTitle)}
     >
       {!isDisabled && isManuallyEdited && <div className={styles.isManualBadge}>{t('manual')}</div>}
