--- conflicted
+++ resolved
@@ -24,14 +24,9 @@
   const isDonationAboveThreshold = useIsDonationAboveThreshold({ projectAddress: address });
   const { data: projectIpfs, isFetching: isFetchingProjectIpfs } = useProjectsIpfs([address]);
 
-<<<<<<< HEAD
-  const { data: matchedProposalRewards } = useMatchedProposalRewards();
+  const { data: matchedProjectRewards } = useMatchedProjectRewards();
   // Real, not simulated threshold is used, because user won't change his decision here.
-  const { data: proposalRewardsThreshold } = useProposalRewardsThreshold();
-=======
-  const { data: matchedProjectRewards } = useMatchedProjectRewards();
   const { data: projectRewardsThreshold } = useProjectRewardsThreshold();
->>>>>>> c6570130
   const { data: userAllocations } = useUserAllocations();
 
   // value can an empty string, which crashes parseUnits. Hence the alternative.
