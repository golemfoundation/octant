import cx from 'classnames';
import React, { FC, useEffect, useMemo, useState } from 'react';
import { useTranslation } from 'react-i18next';

<<<<<<< HEAD
import Svg from 'components/ui/Svg';
import useProjectDonors from 'hooks/queries/donors/useProjectDonors';
=======
import useGetValuesToDisplay from 'hooks/helpers/useGetValuesToDisplay';
import useIsDonationAboveThreshold from 'hooks/helpers/useIsDonationAboveThreshold';
import useMediaQuery from 'hooks/helpers/useMediaQuery';
>>>>>>> e3884da5
import useCurrentEpoch from 'hooks/queries/useCurrentEpoch';
import useIsDecisionWindowOpen from 'hooks/queries/useIsDecisionWindowOpen';
import useMatchedProjectRewards from 'hooks/queries/useMatchedProjectRewards';
import useUqScore from 'hooks/queries/useUqScore';
import useUserAllocations from 'hooks/queries/useUserAllocations';
<<<<<<< HEAD
import { person } from 'svg/misc';
import getFormattedEthValue from 'utils/getFormattedEthValue';
=======
import useSettingsStore from 'store/settings/store';
>>>>>>> e3884da5
import getRewardsSumWithValueAndSimulation from 'utils/getRewardsSumWithValueAndSimulation';
import { parseUnitsBigInt } from 'utils/parseUnitsBigInt';

import styles from './AllocationItemRewards.module.scss';
import AllocationItemRewardsProps, { AllocationItemRewardsDonorsProps } from './types';

const bigintAbs = (n: bigint): bigint => (n < 0n ? -n : n);

const AllocationItemRewardsDonors: FC<AllocationItemRewardsDonorsProps> = ({
  isLoadingAllocateSimulate,
  isSimulateVisible,
  isSimulatedMatchedAvailable,
  projectDonors,
  userAllocationToThisProject,
  valueToUse,
}) => {
  const { data: isDecisionWindowOpen } = useIsDecisionWindowOpen();

  const shouldBeVisible =
    !isSimulateVisible && !isLoadingAllocateSimulate && (projectDonors || !isDecisionWindowOpen);

  const numberOfDonors = useMemo(() => {
    if (!isDecisionWindowOpen || !projectDonors) {
      return 0;
    }
    if (
      isDecisionWindowOpen &&
      !!projectDonors &&
      isSimulatedMatchedAvailable &&
      [undefined, 0n].includes(userAllocationToThisProject)
    ) {
      return projectDonors.length + 1;
    } if (
      isDecisionWindowOpen &&
      !!projectDonors &&
      userAllocationToThisProject &&
      userAllocationToThisProject > 0n &&
      ['0', ''].includes(valueToUse) &&
      isSimulatedMatchedAvailable
    ) {
      return projectDonors.length - 1;
    }
    return projectDonors.length;
  }, [
    isDecisionWindowOpen,
    projectDonors,
    isSimulatedMatchedAvailable,
    userAllocationToThisProject,
    valueToUse,
  ]);

  if (!shouldBeVisible) {
    return <div />;
  }

  return (
    <div
      className={cx(
        styles.element,
        isDecisionWindowOpen && styles.isDecisionWindowOpen,
        isSimulatedMatchedAvailable && styles.isSimulatedMatchedAvailable,
      )}
    >
      <Svg
        classNameSvg={cx(
          styles.icon,
          isSimulatedMatchedAvailable && styles.isSimulatedMatchedAvailable,
        )}
        img={person}
        size={1.2}
      />
      {numberOfDonors}
    </div>
  );
};

const AllocationItemRewards: FC<AllocationItemRewardsProps> = ({
  address,
  simulatedMatched,
  isLoadingAllocateSimulate,
  value,
}) => {
  const { t } = useTranslation('translation', {
    keyPrefix: 'views.allocation.allocationItem',
  });
  const [isSimulateVisible, setIsSimulateVisible] = useState<boolean>(false);
  const { data: currentEpoch } = useCurrentEpoch();
  const { data: userAllocations } = useUserAllocations();
  const { data: isDecisionWindowOpen } = useIsDecisionWindowOpen();
  const { data: matchedProjectRewards } = useMatchedProjectRewards();
<<<<<<< HEAD
  const { data: uqScore } = useUqScore(currentEpoch! - 1);

  const { data: projectDonors } = useProjectDonors(address);
=======
  const { data: projectRewardsThreshold } = useProjectRewardsThreshold();
  const [isSimulateVisible, setIsSimulateVisible] = useState<boolean>(false);
  const {
    data: { isCryptoMainValueDisplay },
  } = useSettingsStore(({ data }) => ({
    data: {
      isCryptoMainValueDisplay: data.isCryptoMainValueDisplay,
    },
  }));
  const thresholdToUse = individualReward === 0n ? projectRewardsThreshold : simulatedThreshold;
>>>>>>> e3884da5

  // value can an empty string, which crashes parseUnits. Hence the alternative.
  const valueToUse = value || '0';

  useEffect(() => {
    if (simulatedMatched === undefined) {
      return;
    }
    setIsSimulateVisible(true);

    const timeout = setTimeout(() => {
      setIsSimulateVisible(false);
    }, 2000);

    return () => {
      clearTimeout(timeout);
    };
  }, [simulatedMatched]);

  const projectMatchedProjectRewards = matchedProjectRewards?.find(
    ({ address: matchedProjectRewardsAddress }) => address === matchedProjectRewardsAddress,
  );
  const userAllocationToThisProject = userAllocations?.elements.find(
    element => element.address === address,
  )?.value;

  const isNewSimulatedPositive = userAllocationToThisProject
    ? parseUnitsBigInt(valueToUse) >= userAllocationToThisProject
    : true;

<<<<<<< HEAD
  const simulatedMatchedBigInt = simulatedMatched
    ? parseUnitsBigInt(simulatedMatched, 'wei')
    : BigInt(0);
=======
  // Before the first allocation, threshold is 0, which should be mapped to not defined.
  const isRewardsDataDefined =
    projectMatchedProjectRewards !== undefined &&
    thresholdToUse !== undefined &&
    thresholdToUse !== 0n;

  const isThresholdUnknown = isEpoch1 || !isRewardsDataDefined;
  const getValuesToDisplay = useGetValuesToDisplay();
>>>>>>> e3884da5

  const rewardsSumWithValueAndSimulation = getRewardsSumWithValueAndSimulation(
    valueToUse,
    simulatedMatchedBigInt,
    simulatedMatched === undefined
      ? projectMatchedProjectRewards?.sum
      : projectMatchedProjectRewards?.allocated,
    userAllocationToThisProject,
    uqScore,
  );
<<<<<<< HEAD

  const yourImpactFormatted =
    valueToUse && simulatedMatched
      ? getFormattedEthValue(
          bigintAbs(
            parseUnitsBigInt(value) +
              simulatedMatchedBigInt -
              (projectMatchedProjectRewards ? projectMatchedProjectRewards.matched : BigInt(0)),
          ),
        )
      : getFormattedEthValue(parseUnitsBigInt('0', 'wei'));
  const rewardsSumWithValueAndSimulationFormatted = getFormattedEthValue(
    rewardsSumWithValueAndSimulation,
  );

  const isSimulatedMatchedAvailable =
    !!simulatedMatched && parseUnitsBigInt(simulatedMatched, 'wei') > 0;
=======
  const valueFormatted = getValuesToDisplay({
    cryptoCurrency: 'ethereum',
    valueCrypto: parseUnitsBigInt(valueToUse),
  });
  const simulatedMatchedBigInt = simulatedMatched
    ? parseUnitsBigInt(simulatedMatched, 'wei')
    : BigInt(0);
  const simulatedMatchedFormatted = simulatedMatched
    ? getValuesToDisplay({
        cryptoCurrency: 'ethereum',
        showCryptoSuffix: true,
        valueCrypto: bigintAbs(
          simulatedMatchedBigInt -
            (projectMatchedProjectRewards ? projectMatchedProjectRewards.matched : BigInt(0)),
        ),
      })
    : getValuesToDisplay({
        cryptoCurrency: 'ethereum',
        valueCrypto: parseUnitsBigInt('0', 'wei'),
      });
  const rewardsSumWithValueAndSimulationFormatted = getValuesToDisplay({
    cryptoCurrency: 'ethereum',
    valueCrypto: rewardsSumWithValueAndSimulation,
  });
  const thresholdToUseFormatted = getValuesToDisplay({
    cryptoCurrency: 'ethereum',
    showCryptoSuffix: true,
    showFiatPrefix: false,
    valueCrypto: thresholdToUse || BigInt(0),
  });

  const areValueAndSimulatedSuffixesTheSame = isCryptoMainValueDisplay
    ? valueFormatted?.cryptoSuffix === simulatedMatchedFormatted?.cryptoSuffix
    : true;
  const areTotalSuffixesTheSame = isCryptoMainValueDisplay
    ? rewardsSumWithValueAndSimulationFormatted?.cryptoSuffix ===
      thresholdToUseFormatted?.cryptoSuffix
    : true;

  const filled = getFilled(thresholdToUse, rewardsSumWithValueAndSimulation);
  const isDonationAboveThreshold = useIsDonationAboveThreshold({
    projectAddress: address,
    rewardsSumWithValueAndSimulation,
  });
>>>>>>> e3884da5

  return (
    // eslint-disable-next-line jsx-a11y/mouse-events-have-key-events
    <div className={styles.root}>
      <div
        className={cx(
          styles.element,
          isDecisionWindowOpen && styles.isDecisionWindowOpen,
          isLoadingAllocateSimulate && styles.isLoadingAllocateSimulate,
          !isLoadingAllocateSimulate &&
            isSimulatedMatchedAvailable &&
            styles.isSimulatedMatchedAvailable,
        )}
<<<<<<< HEAD
      >
        {isDecisionWindowOpen && isLoadingAllocateSimulate && t('simulateLoading')}
        {isDecisionWindowOpen &&
          !isLoadingAllocateSimulate &&
          isSimulateVisible &&
          t('simulate', {
            value: `${isNewSimulatedPositive ? '' : '-'}${yourImpactFormatted.fullString}`,
          })}
        {isDecisionWindowOpen &&
          !isLoadingAllocateSimulate &&
          !isSimulateVisible &&
          rewardsSumWithValueAndSimulationFormatted.fullString}
        {!isDecisionWindowOpen && getFormattedEthValue(0n).fullString}
      </div>
      <AllocationItemRewardsDonors
        isLoadingAllocateSimulate={isLoadingAllocateSimulate}
        isSimulatedMatchedAvailable={isSimulatedMatchedAvailable}
        isSimulateVisible={isSimulateVisible}
        projectDonors={projectDonors}
        userAllocationToThisProject={userAllocationToThisProject}
        valueToUse={valueToUse}
      />
=======
      {!isEpoch1 && isLoadingAllocateSimulate && i18n.t('common.calculating')}
      {!isEpoch1 &&
        isDecisionWindowOpen &&
        !isLoadingAllocateSimulate &&
        (isSimulateVisible ? (
          <Trans
            i18nKey={
              isDesktop
                ? 'views.allocation.allocationItem.simulate.desktop'
                : 'views.allocation.allocationItem.simulate.mobile'
            }
            values={{
              character: isNewSimulatedPositive ? '+' : '-',
              matched: simulatedMatchedFormatted.primary,
              value: areValueAndSimulatedSuffixesTheSame
                ? valueFormatted.primary
                : `${valueFormatted.primary} ${valueFormatted?.cryptoSuffix}`,
            }}
          />
        ) : (
          <Trans
            i18nKey="views.allocation.allocationItem.standard"
            values={{
              sum: areTotalSuffixesTheSame
                ? rewardsSumWithValueAndSimulationFormatted.primary
                : `${rewardsSumWithValueAndSimulationFormatted.primary} ${rewardsSumWithValueAndSimulationFormatted?.cryptoSuffix}`,
              threshold: thresholdToUseFormatted.primary,
            }}
          />
        ))}

      {(!isEpoch1 || isLoadingAllocateSimulate) && (
        <div className={styles.progressBar}>
          {isLoadingAllocateSimulate ? (
            <div className={styles.simulateLoader} />
          ) : (
            <div
              className={cx(styles.filled, isError && styles.isError)}
              style={{ width: `${isDecisionWindowOpen ? filled : 0}%` }}
            >
              {isDecisionWindowOpen && parseUnitsBigInt(valueToUse) !== 0n && (
                <svg
                  className={styles.linearGradientSvg}
                  height="2"
                  viewBox={`0 0 ${filled} 2`}
                  width={filled}
                >
                  <motion.rect
                    key={`linear-gradient-${filled}`}
                    animate={{ x: [-192, filled] }}
                    fill="url(#linear_gradient)"
                    height="2"
                    rx="1"
                    transition={{ duration: 4, ease: 'linear', repeat: Infinity }}
                    width={192}
                  />
                  <defs>
                    <linearGradient id="linear_gradient">
                      <stop stopColor={styles.colorOctantOrange5} />
                      <stop offset="0.260417" stopColor={styles.colorOctantOrange} />
                      <stop offset="0.510417" stopColor={styles.colorOctantOrange5} />
                      <stop offset="0.760417" stopColor={styles.colorOctantOrange} />
                      <stop offset="0.994792" stopColor={styles.colorOctantOrange5} />
                    </linearGradient>
                  </defs>
                </svg>
              )}
            </div>
          )}
        </div>
      )}
>>>>>>> e3884da5
    </div>
  );
};

export default AllocationItemRewards;<|MERGE_RESOLUTION|>--- conflicted
+++ resolved
@@ -2,25 +2,16 @@
 import React, { FC, useEffect, useMemo, useState } from 'react';
 import { useTranslation } from 'react-i18next';
 
-<<<<<<< HEAD
 import Svg from 'components/ui/Svg';
+import useGetValuesToDisplay from 'hooks/helpers/useGetValuesToDisplay';
 import useProjectDonors from 'hooks/queries/donors/useProjectDonors';
-=======
-import useGetValuesToDisplay from 'hooks/helpers/useGetValuesToDisplay';
-import useIsDonationAboveThreshold from 'hooks/helpers/useIsDonationAboveThreshold';
-import useMediaQuery from 'hooks/helpers/useMediaQuery';
->>>>>>> e3884da5
 import useCurrentEpoch from 'hooks/queries/useCurrentEpoch';
 import useIsDecisionWindowOpen from 'hooks/queries/useIsDecisionWindowOpen';
 import useMatchedProjectRewards from 'hooks/queries/useMatchedProjectRewards';
 import useUqScore from 'hooks/queries/useUqScore';
 import useUserAllocations from 'hooks/queries/useUserAllocations';
-<<<<<<< HEAD
 import { person } from 'svg/misc';
 import getFormattedEthValue from 'utils/getFormattedEthValue';
-=======
-import useSettingsStore from 'store/settings/store';
->>>>>>> e3884da5
 import getRewardsSumWithValueAndSimulation from 'utils/getRewardsSumWithValueAndSimulation';
 import { parseUnitsBigInt } from 'utils/parseUnitsBigInt';
 
@@ -53,7 +44,8 @@
       [undefined, 0n].includes(userAllocationToThisProject)
     ) {
       return projectDonors.length + 1;
-    } if (
+    }
+    if (
       isDecisionWindowOpen &&
       !!projectDonors &&
       userAllocationToThisProject &&
@@ -111,22 +103,9 @@
   const { data: userAllocations } = useUserAllocations();
   const { data: isDecisionWindowOpen } = useIsDecisionWindowOpen();
   const { data: matchedProjectRewards } = useMatchedProjectRewards();
-<<<<<<< HEAD
   const { data: uqScore } = useUqScore(currentEpoch! - 1);
 
   const { data: projectDonors } = useProjectDonors(address);
-=======
-  const { data: projectRewardsThreshold } = useProjectRewardsThreshold();
-  const [isSimulateVisible, setIsSimulateVisible] = useState<boolean>(false);
-  const {
-    data: { isCryptoMainValueDisplay },
-  } = useSettingsStore(({ data }) => ({
-    data: {
-      isCryptoMainValueDisplay: data.isCryptoMainValueDisplay,
-    },
-  }));
-  const thresholdToUse = individualReward === 0n ? projectRewardsThreshold : simulatedThreshold;
->>>>>>> e3884da5
 
   // value can an empty string, which crashes parseUnits. Hence the alternative.
   const valueToUse = value || '0';
@@ -153,24 +132,15 @@
     element => element.address === address,
   )?.value;
 
+  const getValuesToDisplay = useGetValuesToDisplay();
+
   const isNewSimulatedPositive = userAllocationToThisProject
     ? parseUnitsBigInt(valueToUse) >= userAllocationToThisProject
     : true;
 
-<<<<<<< HEAD
   const simulatedMatchedBigInt = simulatedMatched
     ? parseUnitsBigInt(simulatedMatched, 'wei')
     : BigInt(0);
-=======
-  // Before the first allocation, threshold is 0, which should be mapped to not defined.
-  const isRewardsDataDefined =
-    projectMatchedProjectRewards !== undefined &&
-    thresholdToUse !== undefined &&
-    thresholdToUse !== 0n;
-
-  const isThresholdUnknown = isEpoch1 || !isRewardsDataDefined;
-  const getValuesToDisplay = useGetValuesToDisplay();
->>>>>>> e3884da5
 
   const rewardsSumWithValueAndSimulation = getRewardsSumWithValueAndSimulation(
     valueToUse,
@@ -181,70 +151,27 @@
     userAllocationToThisProject,
     uqScore,
   );
-<<<<<<< HEAD
 
   const yourImpactFormatted =
     valueToUse && simulatedMatched
-      ? getFormattedEthValue(
-          bigintAbs(
+      ? getValuesToDisplay({
+          cryptoCurrency: 'ethereum',
+          valueCrypto: bigintAbs(
             parseUnitsBigInt(value) +
               simulatedMatchedBigInt -
               (projectMatchedProjectRewards ? projectMatchedProjectRewards.matched : BigInt(0)),
           ),
-        )
-      : getFormattedEthValue(parseUnitsBigInt('0', 'wei'));
-  const rewardsSumWithValueAndSimulationFormatted = getFormattedEthValue(
-    rewardsSumWithValueAndSimulation,
-  );
-
-  const isSimulatedMatchedAvailable =
-    !!simulatedMatched && parseUnitsBigInt(simulatedMatched, 'wei') > 0;
-=======
-  const valueFormatted = getValuesToDisplay({
-    cryptoCurrency: 'ethereum',
-    valueCrypto: parseUnitsBigInt(valueToUse),
-  });
-  const simulatedMatchedBigInt = simulatedMatched
-    ? parseUnitsBigInt(simulatedMatched, 'wei')
-    : BigInt(0);
-  const simulatedMatchedFormatted = simulatedMatched
-    ? getValuesToDisplay({
-        cryptoCurrency: 'ethereum',
-        showCryptoSuffix: true,
-        valueCrypto: bigintAbs(
-          simulatedMatchedBigInt -
-            (projectMatchedProjectRewards ? projectMatchedProjectRewards.matched : BigInt(0)),
-        ),
-      })
-    : getValuesToDisplay({
-        cryptoCurrency: 'ethereum',
-        valueCrypto: parseUnitsBigInt('0', 'wei'),
-      });
+        })
+      : getValuesToDisplay({
+          cryptoCurrency: 'ethereum',
+          valueCrypto: parseUnitsBigInt('0', 'wei'),
+        });
   const rewardsSumWithValueAndSimulationFormatted = getValuesToDisplay({
     cryptoCurrency: 'ethereum',
     valueCrypto: rewardsSumWithValueAndSimulation,
   });
-  const thresholdToUseFormatted = getValuesToDisplay({
-    cryptoCurrency: 'ethereum',
-    showCryptoSuffix: true,
-    showFiatPrefix: false,
-    valueCrypto: thresholdToUse || BigInt(0),
-  });
-
-  const areValueAndSimulatedSuffixesTheSame = isCryptoMainValueDisplay
-    ? valueFormatted?.cryptoSuffix === simulatedMatchedFormatted?.cryptoSuffix
-    : true;
-  const areTotalSuffixesTheSame = isCryptoMainValueDisplay
-    ? rewardsSumWithValueAndSimulationFormatted?.cryptoSuffix ===
-      thresholdToUseFormatted?.cryptoSuffix
-    : true;
-
-  const filled = getFilled(thresholdToUse, rewardsSumWithValueAndSimulation);
-  const isDonationAboveThreshold = useIsDonationAboveThreshold({
-    projectAddress: address,
-    rewardsSumWithValueAndSimulation,
-  });
->>>>>>> e3884da5
+  const isSimulatedMatchedAvailable =
+    !!simulatedMatched && parseUnitsBigInt(simulatedMatched, 'wei') > 0;
 
   return (
     // eslint-disable-next-line jsx-a11y/mouse-events-have-key-events
@@ -258,20 +185,19 @@
             isSimulatedMatchedAvailable &&
             styles.isSimulatedMatchedAvailable,
         )}
-<<<<<<< HEAD
       >
         {isDecisionWindowOpen && isLoadingAllocateSimulate && t('simulateLoading')}
         {isDecisionWindowOpen &&
           !isLoadingAllocateSimulate &&
           isSimulateVisible &&
           t('simulate', {
-            value: `${isNewSimulatedPositive ? '' : '-'}${yourImpactFormatted.fullString}`,
+            value: `${isNewSimulatedPositive ? '' : '-'}${yourImpactFormatted.primary}`,
           })}
         {isDecisionWindowOpen &&
           !isLoadingAllocateSimulate &&
           !isSimulateVisible &&
-          rewardsSumWithValueAndSimulationFormatted.fullString}
-        {!isDecisionWindowOpen && getFormattedEthValue(0n).fullString}
+          rewardsSumWithValueAndSimulationFormatted.primary}
+        {!isDecisionWindowOpen && getFormattedEthValue({ value: 0n }).fullString}
       </div>
       <AllocationItemRewardsDonors
         isLoadingAllocateSimulate={isLoadingAllocateSimulate}
@@ -281,79 +207,6 @@
         userAllocationToThisProject={userAllocationToThisProject}
         valueToUse={valueToUse}
       />
-=======
-      {!isEpoch1 && isLoadingAllocateSimulate && i18n.t('common.calculating')}
-      {!isEpoch1 &&
-        isDecisionWindowOpen &&
-        !isLoadingAllocateSimulate &&
-        (isSimulateVisible ? (
-          <Trans
-            i18nKey={
-              isDesktop
-                ? 'views.allocation.allocationItem.simulate.desktop'
-                : 'views.allocation.allocationItem.simulate.mobile'
-            }
-            values={{
-              character: isNewSimulatedPositive ? '+' : '-',
-              matched: simulatedMatchedFormatted.primary,
-              value: areValueAndSimulatedSuffixesTheSame
-                ? valueFormatted.primary
-                : `${valueFormatted.primary} ${valueFormatted?.cryptoSuffix}`,
-            }}
-          />
-        ) : (
-          <Trans
-            i18nKey="views.allocation.allocationItem.standard"
-            values={{
-              sum: areTotalSuffixesTheSame
-                ? rewardsSumWithValueAndSimulationFormatted.primary
-                : `${rewardsSumWithValueAndSimulationFormatted.primary} ${rewardsSumWithValueAndSimulationFormatted?.cryptoSuffix}`,
-              threshold: thresholdToUseFormatted.primary,
-            }}
-          />
-        ))}
-
-      {(!isEpoch1 || isLoadingAllocateSimulate) && (
-        <div className={styles.progressBar}>
-          {isLoadingAllocateSimulate ? (
-            <div className={styles.simulateLoader} />
-          ) : (
-            <div
-              className={cx(styles.filled, isError && styles.isError)}
-              style={{ width: `${isDecisionWindowOpen ? filled : 0}%` }}
-            >
-              {isDecisionWindowOpen && parseUnitsBigInt(valueToUse) !== 0n && (
-                <svg
-                  className={styles.linearGradientSvg}
-                  height="2"
-                  viewBox={`0 0 ${filled} 2`}
-                  width={filled}
-                >
-                  <motion.rect
-                    key={`linear-gradient-${filled}`}
-                    animate={{ x: [-192, filled] }}
-                    fill="url(#linear_gradient)"
-                    height="2"
-                    rx="1"
-                    transition={{ duration: 4, ease: 'linear', repeat: Infinity }}
-                    width={192}
-                  />
-                  <defs>
-                    <linearGradient id="linear_gradient">
-                      <stop stopColor={styles.colorOctantOrange5} />
-                      <stop offset="0.260417" stopColor={styles.colorOctantOrange} />
-                      <stop offset="0.510417" stopColor={styles.colorOctantOrange5} />
-                      <stop offset="0.760417" stopColor={styles.colorOctantOrange} />
-                      <stop offset="0.994792" stopColor={styles.colorOctantOrange5} />
-                    </linearGradient>
-                  </defs>
-                </svg>
-              )}
-            </div>
-          )}
-        </div>
-      )}
->>>>>>> e3884da5
     </div>
   );
 };
