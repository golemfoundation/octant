import cx from 'classnames';
import { motion } from 'framer-motion';
import React, { FC, useEffect, useState } from 'react';
import { useTranslation, Trans } from 'react-i18next';
import { useAccount } from 'wagmi';

import useIsDonationAboveThreshold from 'hooks/helpers/useIsDonationAboveThreshold';
import useMediaQuery from 'hooks/helpers/useMediaQuery';
import useCurrentEpoch from 'hooks/queries/useCurrentEpoch';
import useIndividualReward from 'hooks/queries/useIndividualReward';
import useIsDecisionWindowOpen from 'hooks/queries/useIsDecisionWindowOpen';
import useMatchedProjectRewards from 'hooks/queries/useMatchedProjectRewards';
import useProjectRewardsThreshold from 'hooks/queries/useProjectRewardsThreshold';
import useUserAllocations from 'hooks/queries/useUserAllocations';
import getFormattedEthValue from 'utils/getFormattedEthValue';
import getRewardsSumWithValueAndSimulation from 'utils/getRewardsSumWithValueAndSimulation';
import { parseUnitsBigInt } from 'utils/parseUnitsBigInt';

import styles from './AllocationItemRewards.module.scss';
import AllocationItemRewardsProps from './types';
import { getFilled } from './utils';

const bigintAbs = (n: bigint): bigint => (n < 0n ? -n : n);

const AllocationItemRewards: FC<AllocationItemRewardsProps> = ({
  className,
  address,
  simulatedMatched,
  isError,
  isLoadingAllocateSimulate,
  simulatedThreshold,
  value,
}) => {
  const { t, i18n } = useTranslation('translation', {
    keyPrefix: 'views.allocation.allocationItem',
  });
  const { isDesktop } = useMediaQuery();
  const { isConnected } = useAccount();
  const { data: currentEpoch } = useCurrentEpoch();
  const { data: individualReward } = useIndividualReward();
  const { data: userAllocations } = useUserAllocations();
  const { data: isDecisionWindowOpen } = useIsDecisionWindowOpen();
  const { data: matchedProjectRewards } = useMatchedProjectRewards();
  const { data: projectRewardsThreshold } = useProjectRewardsThreshold();
  const [isSimulateVisible, setIsSimulateVisible] = useState<boolean>(false);

  const thresholdToUse = individualReward === 0n ? projectRewardsThreshold : simulatedThreshold;

  // value can an empty string, which crashes parseUnits. Hence the alternative.
  const valueToUse = value || '0';

  const onClick = () => {
    if (!isDesktop) {
      setIsSimulateVisible(_isSimulateVisible => !_isSimulateVisible);
    }
  };

  useEffect(() => {
    if (simulatedMatched === undefined) {
      return;
    }
    setIsSimulateVisible(true);

    const timeout = setTimeout(() => {
      setIsSimulateVisible(false);
    }, 2000);

    return () => {
      clearTimeout(timeout);
    };
  }, [simulatedMatched]);

  const isEpoch1 = currentEpoch === 1;

  const projectMatchedProjectRewards = matchedProjectRewards?.find(
    ({ address: matchedProjectRewardsAddress }) => address === matchedProjectRewardsAddress,
  );
  const userAllocationToThisProject = userAllocations?.elements.find(
    element => element.address === address,
  )?.value;

  const isNewSimulatedPositive = userAllocationToThisProject
    ? parseUnitsBigInt(valueToUse) >= userAllocationToThisProject
    : true;

  // Before the first allocation, threshold is 0, which should be mapped to not defined.
  const isRewardsDataDefined =
    projectMatchedProjectRewards !== undefined &&
    thresholdToUse !== undefined &&
    thresholdToUse !== 0n;

  const isThresholdUnknown = isEpoch1 || !isRewardsDataDefined;

  const rewardsSumWithValueAndSimulation = getRewardsSumWithValueAndSimulation(
    valueToUse,
    simulatedMatched,
    simulatedMatched === undefined
      ? projectMatchedProjectRewards?.sum
      : projectMatchedProjectRewards?.allocated,
    userAllocationToThisProject,
  );
  const valueFormatted = getFormattedEthValue(parseUnitsBigInt(valueToUse));
  const simulatedMatchedBigInt = simulatedMatched
    ? parseUnitsBigInt(simulatedMatched, 'wei')
    : BigInt(0);
  const simulatedMatchedFormatted = simulatedMatched
    ? getFormattedEthValue(
        bigintAbs(
          simulatedMatchedBigInt -
            (projectMatchedProjectRewards ? projectMatchedProjectRewards.matched : BigInt(0)),
        ),
      )
    : getFormattedEthValue(parseUnitsBigInt('0', 'wei'));
  const rewardsSumWithValueAndSimulationFormatted = getFormattedEthValue(
    rewardsSumWithValueAndSimulation,
  );
<<<<<<< HEAD
  const thresholdToUseFormatted =
    thresholdToUse !== undefined ? getFormattedEthValue(thresholdToUse) : undefined;
=======
  const thresholdToUseFormatted = getFormattedEthValue(thresholdToUse || BigInt(0));
>>>>>>> c5727249

  const areValueAndSimulatedSuffixesTheSame =
    valueFormatted.suffix === simulatedMatchedFormatted?.suffix;
  const areTotalSuffixesTheSame =
    rewardsSumWithValueAndSimulationFormatted?.suffix === thresholdToUseFormatted?.suffix;

  const filled = getFilled(thresholdToUse, rewardsSumWithValueAndSimulation);
  const isDonationAboveThreshold = useIsDonationAboveThreshold({
    projectAddress: address,
    rewardsSumWithValueAndSimulation,
  });

  return (
    // eslint-disable-next-line jsx-a11y/mouse-events-have-key-events
    <div
      className={cx(
        styles.root,
        className,
        isLoadingAllocateSimulate && styles.isLoadingAllocateSimulate,
        isSimulateVisible && styles.isSimulateVisible,
        isRewardsDataDefined && styles.isRewardsDataDefined,
        isDecisionWindowOpen && styles.isDecisionWindowOpen,
        !isEpoch1 &&
          !isThresholdUnknown &&
          isDonationAboveThreshold &&
          styles.isDonationAboveThreshold,
      )}
      onClick={onClick}
      onMouseLeave={() => setIsSimulateVisible(false)}
      // eslint-disable-next-line jsx-a11y/mouse-events-have-key-events
      onMouseOver={() => setIsSimulateVisible(true)}
    >
      {isEpoch1 && t('epoch1')}
      {(!isDecisionWindowOpen ||
        (!isEpoch1 &&
          !isLoadingAllocateSimulate &&
          !isRewardsDataDefined &&
          !simulatedMatched &&
<<<<<<< HEAD
          !isDecisionWindowOpen)) &&
=======
          !isDecisionWindowOpen &&
          !isConnected)) &&
>>>>>>> c5727249
        i18n.t(
          isDesktop
            ? 'common.thresholdDataUnavailable.desktop'
            : 'common.thresholdDataUnavailable.mobile',
        )}
      {!isEpoch1 && isLoadingAllocateSimulate && i18n.t('common.calculating')}
      {!isEpoch1 &&
        isDecisionWindowOpen &&
        !isLoadingAllocateSimulate &&
        (isSimulateVisible ? (
          <Trans
            i18nKey={
              isDesktop
                ? 'views.allocation.allocationItem.simulate.desktop'
                : 'views.allocation.allocationItem.simulate.mobile'
            }
            values={{
              character: isNewSimulatedPositive ? '+' : '-',
              matched: simulatedMatchedFormatted.fullString,
              value: areValueAndSimulatedSuffixesTheSame
                ? valueFormatted?.value
                : valueFormatted?.fullString,
            }}
          />
        ) : (
          <Trans
            i18nKey="views.allocation.allocationItem.standard"
            values={{
              sum: areTotalSuffixesTheSame
                ? rewardsSumWithValueAndSimulationFormatted?.value
                : rewardsSumWithValueAndSimulationFormatted?.fullString,
              threshold: thresholdToUseFormatted?.fullString,
            }}
          />
        ))}

      {(!isEpoch1 || isLoadingAllocateSimulate) && (
        <div className={styles.progressBar}>
          {isLoadingAllocateSimulate ? (
            <div className={styles.simulateLoader} />
          ) : (
            <div
              className={cx(styles.filled, isError && styles.isError)}
              style={{ width: `${isDecisionWindowOpen ? filled : 0}%` }}
            >
              {isDecisionWindowOpen && parseUnitsBigInt(valueToUse) !== 0n && (
                <svg
                  className={styles.linearGradientSvg}
                  height="2"
                  viewBox={`0 0 ${filled} 2`}
                  width={filled}
                >
                  <motion.rect
                    key={`linear-gradient-${filled}`}
                    animate={{ x: [-192, filled] }}
                    fill="url(#linear_gradient)"
                    height="2"
                    rx="1"
                    transition={{ duration: 4, ease: 'linear', repeat: Infinity }}
                    width={192}
                  />
                  <defs>
                    <linearGradient id="linear_gradient">
                      <stop stopColor={styles.colorOctantOrange5} />
                      <stop offset="0.260417" stopColor={styles.colorOctantOrange} />
                      <stop offset="0.510417" stopColor={styles.colorOctantOrange5} />
                      <stop offset="0.760417" stopColor={styles.colorOctantOrange} />
                      <stop offset="0.994792" stopColor={styles.colorOctantOrange5} />
                    </linearGradient>
                  </defs>
                </svg>
              )}
            </div>
          )}
        </div>
      )}
    </div>
  );
};

export default AllocationItemRewards;<|MERGE_RESOLUTION|>--- conflicted
+++ resolved
@@ -114,12 +114,7 @@
   const rewardsSumWithValueAndSimulationFormatted = getFormattedEthValue(
     rewardsSumWithValueAndSimulation,
   );
-<<<<<<< HEAD
-  const thresholdToUseFormatted =
-    thresholdToUse !== undefined ? getFormattedEthValue(thresholdToUse) : undefined;
-=======
   const thresholdToUseFormatted = getFormattedEthValue(thresholdToUse || BigInt(0));
->>>>>>> c5727249
 
   const areValueAndSimulatedSuffixesTheSame =
     valueFormatted.suffix === simulatedMatchedFormatted?.suffix;
@@ -158,12 +153,8 @@
           !isLoadingAllocateSimulate &&
           !isRewardsDataDefined &&
           !simulatedMatched &&
-<<<<<<< HEAD
-          !isDecisionWindowOpen)) &&
-=======
           !isDecisionWindowOpen &&
           !isConnected)) &&
->>>>>>> c5727249
         i18n.t(
           isDesktop
             ? 'common.thresholdDataUnavailable.desktop'
