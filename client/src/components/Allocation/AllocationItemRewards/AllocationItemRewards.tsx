--- conflicted
+++ resolved
@@ -42,7 +42,7 @@
   const { data: proposalRewardsThreshold } = useProposalRewardsThreshold();
   const [isSimulateVisible, setIsSimulateVisible] = useState<boolean>(false);
 
-  const thresholdToUse = individualReward?.isZero() ? proposalRewardsThreshold : simulatedThreshold;
+  const thresholdToUse = individualReward === 0n ? proposalRewardsThreshold : simulatedThreshold;
 
   // value can an empty string, which crashes parseUnits. Hence the alternative.
   const valueToUse = value || '0';
@@ -84,13 +84,8 @@
   // Before the first allocation, threshold is 0, which should be mapped to not defined.
   const isRewardsDataDefined =
     proposalMatchedProposalRewards !== undefined &&
-<<<<<<< HEAD
     thresholdToUse !== undefined &&
-    !thresholdToUse?.isZero();
-=======
-    proposalRewardsThreshold !== undefined &&
-    proposalRewardsThreshold !== 0n;
->>>>>>> 86a7fba5
+    thresholdToUse !== 0n;
 
   const isThresholdUnknown = isEpoch1 || !isRewardsDataDefined;
 
@@ -117,14 +112,8 @@
   const rewardsSumWithValueAndSimulationFormatted = getFormattedEthValue(
     rewardsSumWithValueAndSimulation,
   );
-<<<<<<< HEAD
-  const thresholdToUseFormatted = thresholdToUse ? getFormattedEthValue(thresholdToUse) : undefined;
-=======
-  const proposalRewardsThresholdFormatted =
-    proposalRewardsThreshold !== undefined
-      ? getFormattedEthValue(proposalRewardsThreshold)
-      : undefined;
->>>>>>> 86a7fba5
+  const thresholdToUseFormatted =
+    thresholdToUse !== undefined ? getFormattedEthValue(thresholdToUse) : undefined;
 
   const areValueAndSimulatedSuffixesTheSame =
     valueFormatted.suffix === simulatedMatchedFormatted?.suffix;
