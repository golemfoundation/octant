import { BigNumber } from 'ethers';
import React, { FC, Fragment, useState } from 'react';
import { useTranslation } from 'react-i18next';
import { useAccount } from 'wagmi';

import BoxRounded from 'components/core/BoxRounded/BoxRounded';
import Sections from 'components/core/BoxRounded/Sections/Sections';
import { SectionProps } from 'components/core/BoxRounded/Sections/types';
import ModalWithdrawEth from 'components/dedicated//ModalWithdrawEth/ModalWithdrawEth';
import useIsProjectAdminMode from 'hooks/helpers/useIsProjectAdminMode';
import useCurrentEpoch from 'hooks/queries/useCurrentEpoch';
import useIndividualReward from 'hooks/queries/useIndividualReward';
import useSyncStatus from 'hooks/queries/useSyncStatus';
import useUserAllocations from 'hooks/queries/useUserAllocations';
import useWithdrawableUserEth from 'hooks/queries/useWithdrawableUserEth';
import useAllocationsStore from 'store/allocations/store';
import { CryptoCurrency } from 'types/cryptoCurrency';
import getIsPreLaunch from 'utils/getIsPreLaunch';

import BoxPersonalAllocationProps from './types';

const BoxPersonalAllocation: FC<BoxPersonalAllocationProps> = ({ className }) => {
  const { i18n, t } = useTranslation('translation', {
    keyPrefix: 'components.dedicated.boxPersonalAllocation',
  });
  const { isConnected } = useAccount();
  const { data: currentEpoch } = useCurrentEpoch();
  const { data: userAllocations, isFetching: isFetchingUserAllocations } = useUserAllocations();
  const { data: withdrawableUserEth, isFetching: isFetchingWithdrawableUserEth } =
    useWithdrawableUserEth();
  const { data: individualReward, isFetching: isFetchingIndividualReward } = useIndividualReward();
  const { rewardsForProposals } = useAllocationsStore(state => ({
    rewardsForProposals: state.data.rewardsForProposals,
    setRewardsForProposals: state.setRewardsForProposals,
  }));

  const { data: syncStatusData } = useSyncStatus();

  const [isModalOpen, setIsModalOpen] = useState<boolean>(false);

  const isPreLaunch = getIsPreLaunch(currentEpoch);

  const pendingCrypto = individualReward?.sub(rewardsForProposals);

  const isProjectAdminMode = useIsProjectAdminMode();

  const sections: SectionProps[] = [
    {
      doubleValueProps: {
        cryptoCurrency: 'ethereum' as CryptoCurrency,
        isFetching: isFetchingWithdrawableUserEth,
        valueCrypto: currentEpoch === 1 ? BigNumber.from(0) : withdrawableUserEth,
      },
      label: i18n.t('common.availableNow'),
    },
<<<<<<< HEAD
    {
      doubleValueProps: {
        cryptoCurrency: 'ethereum',
        isFetching: isFetchingIndividualReward || isFetchingUserAllocations,
        valueCrypto:
          syncStatusData?.finalizedSnapshot === 'done' ||
          !userAllocations?.hasUserAlreadyDoneAllocation
            ? BigNumber.from(0)
            : pendingCrypto,
      },
      label: t('pending'),
    },
=======
    ...(!isProjectAdminMode
      ? [
          {
            doubleValueProps: {
              cryptoCurrency: 'ethereum' as CryptoCurrency,
              isFetching: isFetchingIndividualReward || isFetchingUserAllocations,
              valueCrypto: userAllocations?.hasUserAlreadyDoneAllocation
                ? BigNumber.from(0)
                : pendingCrypto,
            },
            label: t('pending'),
          },
        ]
      : []),
>>>>>>> b9963d3c
  ];

  return (
    <Fragment>
      <BoxRounded
        alignment="left"
        buttonProps={{
          dataTest: 'BoxPersonalAllocation__Button',
          isDisabled: isPreLaunch || !isConnected,
          isHigh: true,
          label: t('withdrawToWallet'),
          onClick: () => setIsModalOpen(true),
          variant: isProjectAdminMode ? 'cta' : 'secondary',
        }}
        className={className}
        dataTest="BoxPersonalAllocation"
        hasSections
        isVertical
        title={isProjectAdminMode ? i18n.t('common.donations') : t('personalAllocation')}
      >
        <Sections sections={sections} />
      </BoxRounded>
      <ModalWithdrawEth
        modalProps={{
          isOpen: isModalOpen,
          onClosePanel: () => setIsModalOpen(false),
        }}
      />
    </Fragment>
  );
};

export default BoxPersonalAllocation;<|MERGE_RESOLUTION|>--- conflicted
+++ resolved
@@ -53,35 +53,22 @@
       },
       label: i18n.t('common.availableNow'),
     },
-<<<<<<< HEAD
-    {
-      doubleValueProps: {
-        cryptoCurrency: 'ethereum',
-        isFetching: isFetchingIndividualReward || isFetchingUserAllocations,
-        valueCrypto:
-          syncStatusData?.finalizedSnapshot === 'done' ||
-          !userAllocations?.hasUserAlreadyDoneAllocation
-            ? BigNumber.from(0)
-            : pendingCrypto,
-      },
-      label: t('pending'),
-    },
-=======
     ...(!isProjectAdminMode
       ? [
           {
             doubleValueProps: {
               cryptoCurrency: 'ethereum' as CryptoCurrency,
               isFetching: isFetchingIndividualReward || isFetchingUserAllocations,
-              valueCrypto: userAllocations?.hasUserAlreadyDoneAllocation
-                ? BigNumber.from(0)
-                : pendingCrypto,
+              valueCrypto:
+                syncStatusData?.finalizedSnapshot === 'done' ||
+                !userAllocations?.hasUserAlreadyDoneAllocation
+                  ? BigNumber.from(0)
+                  : pendingCrypto,
             },
             label: t('pending'),
           },
         ]
       : []),
->>>>>>> b9963d3c
   ];
 
   return (
