--- conflicted
+++ resolved
@@ -9,12 +9,7 @@
 import Button from 'components/core/Button/Button';
 import useWithdrawEth, { BatchWithdrawRequest } from 'hooks/mutations/useWithdrawEth';
 import useWithdrawableRewards from 'hooks/queries/useWithdrawableRewards';
-<<<<<<< HEAD
-import useMetaStore from 'store/meta/store';
-=======
 import useTransactionLocalStore from 'store/transactionLocal/store';
-import triggerToast from 'utils/triggerToast';
->>>>>>> ed31830a
 
 import WithdrawEthProps from './types';
 import styles from './WithdrawEth.module.scss';
@@ -24,14 +19,12 @@
     keyPrefix: 'components.dedicated.withdrawEth',
   });
   const { data: feeData, isFetching: isFetchingFeeData } = useFeeData();
-<<<<<<< HEAD
-  const { isAppWaitingForTransactionToBeIndexed, addTransactionPending } = useMetaStore(state => ({
-=======
-  const { addTransactionPending } = useTransactionLocalStore(state => ({
->>>>>>> ed31830a
-    addTransactionPending: state.addTransactionPending,
-    isAppWaitingForTransactionToBeIndexed: state.data.isAppWaitingForTransactionToBeIndexed,
-  }));
+  const { isAppWaitingForTransactionToBeIndexed, addTransactionPending } = useTransactionLocalStore(
+    state => ({
+      addTransactionPending: state.addTransactionPending,
+      isAppWaitingForTransactionToBeIndexed: state.data.isAppWaitingForTransactionToBeIndexed,
+    }),
+  );
   const { data: withdrawableRewards, isFetching: isWithdrawableRewardsFetching } =
     useWithdrawableRewards();
   const withdrawEthMutation = useWithdrawEth();
