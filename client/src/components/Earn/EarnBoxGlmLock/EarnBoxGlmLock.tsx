--- conflicted
+++ resolved
@@ -47,15 +47,11 @@
       doubleValueProps: {
         cryptoCurrency: 'golem',
         dataTest: 'BoxGlmLock__Section--current__DoubleValue',
-<<<<<<< HEAD
-        isFetching: isFetchingDepositValue || isAppWaitingForTransactionToBeIndexed,
-        showCryptoSuffix: true,
-=======
         isFetching:
           isFetchingDepositValue ||
           (isAppWaitingForTransactionToBeIndexed &&
             _first(transactionsPending)?.type !== 'withdrawal'),
->>>>>>> e616ece9
+        showCryptoSuffix: true,
         valueCrypto: depositsValue,
       },
       isDisabled: isPreLaunch && !isConnected,
@@ -67,15 +63,11 @@
         coinPricesServerDowntimeText: '...',
         cryptoCurrency: 'golem',
         dataTest: 'BoxGlmLock__Section--effective__DoubleValue',
-<<<<<<< HEAD
-        isFetching: isFetchingEstimatedEffectiveDeposit || isAppWaitingForTransactionToBeIndexed,
-        showCryptoSuffix: true,
-=======
         isFetching:
           isFetchingEstimatedEffectiveDeposit ||
           (isAppWaitingForTransactionToBeIndexed &&
             _first(transactionsPending)?.type !== 'withdrawal'),
->>>>>>> e616ece9
+        showCryptoSuffix: true,
         valueCrypto: estimatedEffectiveDeposit,
       },
       isDisabled: isPreLaunch && !isConnected,
