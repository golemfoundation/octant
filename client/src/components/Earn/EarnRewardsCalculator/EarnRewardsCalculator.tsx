import { useFormik } from 'formik';
import debounce from 'lodash/debounce';
import isEmpty from 'lodash/isEmpty';
import React, { FC, useCallback, useEffect } from 'react';
import { useTranslation } from 'react-i18next';

import BoxRounded from 'components/ui/BoxRounded';
import InputText from 'components/ui/InputText';
import useCalculateRewards from 'hooks/mutations/useCalculateRewards';
import useCryptoValues from 'hooks/queries/useCryptoValues';
import useSettingsStore from 'store/settings/store';
import { formatUnitsBigInt } from 'utils/formatUnitsBigInt';
import getValueFiatToDisplay from 'utils/getValueFiatToDisplay';
import { parseUnitsBigInt } from 'utils/parseUnitsBigInt';
import { comma, floatNumberWithUpTo18DecimalPlaces } from 'utils/regExp';

import styles from './EarnRewardsCalculator.module.scss';
import EarnRewardsCalculatorEpochDaysSelector from './EarnRewardsCalculatorEpochDaysSelector';
import EarnRewardsCalculatorEstimates from './EarnRewardsCalculatorEstimates';
import { FormFields } from './types';
import { formInitialValues, validationSchema } from './utils';

const EarnRewardsCalculator: FC = () => {
  const { t } = useTranslation('translation', {
    keyPrefix: 'components.dedicated.rewardsCalculator',
  });
  const {
    data: { displayCurrency },
  } = useSettingsStore(({ data }) => ({
    data: {
      displayCurrency: data.displayCurrency,
    },
  }));
  const { data: cryptoValues } = useCryptoValues(displayCurrency);
  const {
    data: calculateRewards,
    mutateAsync: mutateAsyncRewardsCalculator,
    reset: resetCalculateRewards,
    isPending: isPendingCalculateRewards,
  } = useCalculateRewards();

  // eslint-disable-next-line react-hooks/exhaustive-deps
  const fetchEstimatedRewardsDebounced = useCallback(
    debounce(({ amountGlm, numberOfEpochs }) => {
      const amountGlmWEI = formatUnitsBigInt(parseUnitsBigInt(amountGlm, 'ether'), 'wei');
      resetCalculateRewards();
      mutateAsyncRewardsCalculator({ amountGlm: amountGlmWEI, numberOfEpochs });
    }, 300),
    [],
  );

  const formik = useFormik<FormFields>({
    initialValues: formInitialValues,
    onSubmit: values =>
      fetchEstimatedRewardsDebounced({
        amountGlm: values.valueCrypto,
        numberOfEpochs: values.numberOfEpochs,
      }),
    validateOnChange: true,
    validationSchema: validationSchema(t),
  });

  const onCryptoValueChange = (value: string) => {
    const valueComma = value.replace(comma, '.');

    if (valueComma && !floatNumberWithUpTo18DecimalPlaces.test(valueComma)) {
      return;
    }

    formik.setFieldValue('valueCrypto', valueComma || '');
  };

<<<<<<< HEAD
  const estimatedRewardsFiat =
    calculateRewards && isEmpty(formik.errors)
      ? getValueFiatToDisplay({
          cryptoCurrency: 'ethereum',
          cryptoValues,
          displayCurrency: 'usd',
          valueCrypto: parseUnitsBigInt(calculateRewards.budget, 'wei'),
        })
      : '';

  const matchFundingFiat =
    calculateRewards && isEmpty(formik.errors)
      ? getValueFiatToDisplay({
          cryptoCurrency: 'ethereum',
          cryptoValues,
          displayCurrency: 'usd',
          valueCrypto: parseUnitsBigInt(calculateRewards.matchedFunding, 'wei'),
        })
      : '';
=======
  const estimatedRewardsFiat = calculateRewards
    ? getValueFiatToDisplay({
        cryptoCurrency: 'ethereum',
        cryptoValues,
        displayCurrency: 'usd',
        valueCrypto: parseUnitsBigInt(calculateRewards.budget, 'wei'),
      })
    : '';

  const matchFundingFiat = calculateRewards
    ? getValueFiatToDisplay({
        cryptoCurrency: 'ethereum',
        cryptoValues,
        displayCurrency: 'usd',
        valueCrypto: parseUnitsBigInt(calculateRewards.matchedFunding, 'wei'),
      })
    : '';
>>>>>>> 598276a5

  useEffect(() => {
    if (!formik.values.valueCrypto || !formik.values.numberOfEpochs) {
      return;
    }
    formik.validateForm().then(errors => {
      if (!isEmpty(errors)) {
        return;
      }
      fetchEstimatedRewardsDebounced({
        amountGlm: formik.values.valueCrypto,
        numberOfEpochs: formik.values.numberOfEpochs,
      });
    });
    // eslint-disable-next-line react-hooks/exhaustive-deps
  }, [formik.values.valueCrypto, formik.values.numberOfEpochs]);

  useEffect(() => {
    return () => {
      resetCalculateRewards();
    };
    // eslint-disable-next-line react-hooks/exhaustive-deps
  }, []);

  return (
    <BoxRounded dataTest="EarnRewardsCalculator" isGrey isVertical>
      <InputText
        autocomplete="off"
        className={styles.glmInput}
        dataTest="EarnRewardsCalculator__InputText--glm"
        error={formik.errors.valueCrypto}
        inputMode="decimal"
        isButtonClearVisible={false}
        label={t('enterGLMAmount')}
        onChange={e => onCryptoValueChange(e.target.value)}
        suffix="GLM"
        value={formik.values.valueCrypto}
      />
      <EarnRewardsCalculatorEpochDaysSelector
        numberOfEpochs={formik.values.numberOfEpochs}
        onChange={epoch => {
          formik.setFieldValue('numberOfEpochs', epoch);
        }}
      />
      <EarnRewardsCalculatorEstimates
        isLoading={isPendingCalculateRewards}
        matchFundingFiat={matchFundingFiat}
        rewardsFiat={estimatedRewardsFiat}
      />
    </BoxRounded>
  );
};

export default EarnRewardsCalculator;<|MERGE_RESOLUTION|>--- conflicted
+++ resolved
@@ -70,13 +70,12 @@
     formik.setFieldValue('valueCrypto', valueComma || '');
   };
 
-<<<<<<< HEAD
   const estimatedRewardsFiat =
     calculateRewards && isEmpty(formik.errors)
       ? getValueFiatToDisplay({
           cryptoCurrency: 'ethereum',
           cryptoValues,
-          displayCurrency: 'usd',
+          displayCurrency,
           valueCrypto: parseUnitsBigInt(calculateRewards.budget, 'wei'),
         })
       : '';
@@ -86,29 +85,10 @@
       ? getValueFiatToDisplay({
           cryptoCurrency: 'ethereum',
           cryptoValues,
-          displayCurrency: 'usd',
+          displayCurrency,
           valueCrypto: parseUnitsBigInt(calculateRewards.matchedFunding, 'wei'),
         })
       : '';
-=======
-  const estimatedRewardsFiat = calculateRewards
-    ? getValueFiatToDisplay({
-        cryptoCurrency: 'ethereum',
-        cryptoValues,
-        displayCurrency: 'usd',
-        valueCrypto: parseUnitsBigInt(calculateRewards.budget, 'wei'),
-      })
-    : '';
-
-  const matchFundingFiat = calculateRewards
-    ? getValueFiatToDisplay({
-        cryptoCurrency: 'ethereum',
-        cryptoValues,
-        displayCurrency: 'usd',
-        valueCrypto: parseUnitsBigInt(calculateRewards.matchedFunding, 'wei'),
-      })
-    : '';
->>>>>>> 598276a5
 
   useEffect(() => {
     if (!formik.values.valueCrypto || !formik.values.numberOfEpochs) {
