--- conflicted
+++ resolved
@@ -50,18 +50,11 @@
   const { isFetching: isFetchingProjectsIpfsWithRewards } = useProjectsIpfsWithRewards(
     isDecisionWindowOpen && epoch === lastEpoch ? undefined : epoch,
   );
-<<<<<<< HEAD
-  const { data: proposalsDonors, isFetching: isFetchingProposalsDonors } = useProposalsDonors(
-=======
-  const { isFetching: isFetchingProjectsDonors } = useProjectsDonors(
+  const { data: projectsDonors, isFetching: isFetchingProjectsDonors } = useProjectsDonors(
     isDecisionWindowOpen && epoch === lastEpoch ? undefined : epoch,
   );
-  const { isFetching: isFetchingProjectRewardsThreshold } = useProjectRewardsThreshold(
->>>>>>> d3ef0e89
-    isDecisionWindowOpen && epoch === lastEpoch ? undefined : epoch,
-  );
-  const { data: proposalRewardsThreshold, isFetching: isFetchingProposalRewardsThreshold } =
-    useProposalRewardsThreshold(isDecisionWindowOpen && epoch === lastEpoch ? undefined : epoch);
+  const { data: projectRewardsThreshold, isFetching: isFetchingProjectRewardsThreshold } =
+    useProjectRewardsThreshold(isDecisionWindowOpen && epoch === lastEpoch ? undefined : epoch);
   const { isFetching: isFetchingEpochLeverage } = useEpochLeverage(epoch);
   const { data: epochAllocations, isFetching: isFetchingEpochAllocations } =
     useEpochAllocations(epoch);
@@ -72,14 +65,14 @@
     useEpochUnusedRewards(epoch);
 
   const ethBelowThreshold =
-    proposalRewardsThreshold === undefined
+    projectRewardsThreshold === undefined
       ? BigInt(0)
-      : Object.values(proposalsDonors).reduce((acc, curr) => {
+      : Object.values(projectsDonors).reduce((acc, curr) => {
           const projectSumOfDonations = curr.reduce((acc2, curr2) => {
             return acc2 + curr2.amount;
           }, BigInt(0));
 
-          if (projectSumOfDonations < proposalRewardsThreshold) {
+          if (projectSumOfDonations < projectRewardsThreshold) {
             return acc + projectSumOfDonations;
           }
 
