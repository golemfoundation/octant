import cx from 'classnames';
import React, { FC, useMemo } from 'react';
import { useTranslation } from 'react-i18next';

import MetricsGridTile from 'components/Metrics/MetricsGrid/MetricsGridTile';
import PieChart from 'components/ui/PieChart';
import networkConfig from 'constants/networkConfig';
import useGetValuesToDisplay from 'hooks/helpers/useGetValuesToDisplay';
import useMetricsEpoch from 'hooks/helpers/useMetrcisEpoch';
import useEpochInfo from 'hooks/queries/useEpochInfo';
import { formatUnitsBigInt } from 'utils/formatUnitsBigInt';

import styles from './MetricsEpochGridFundsUsage.module.scss';
import MetricsEpochGridFundsUsageProps from './types';

const MetricsEpochGridFundsUsage: FC<MetricsEpochGridFundsUsageProps> = ({
  isLoading,
  className,
  totalUserDonationsWithPatronRewards,
  unusedRewards,
  ethBelowThreshold,
}) => {
  const { t } = useTranslation('translation', { keyPrefix: 'views.metrics' });
  const { epoch } = useMetricsEpoch();
  const { data: epochInfo } = useEpochInfo(epoch);
  const getValuesToDisplay = useGetValuesToDisplay();
  const getNumberValue = (value: bigint) =>
    Number(Number(formatUnitsBigInt(value, 'wei')).toFixed(3));

  const leftover = epochInfo ? epochInfo.leftover : BigInt(0);

  const projectCosts = epochInfo ? epochInfo.operationalCost : BigInt(0);
  const staking = epochInfo ? epochInfo.staking : BigInt(0);
  const ppf = epochInfo ? epochInfo.ppf : BigInt(0);
  const communityFund = epochInfo ? epochInfo.communityFund : BigInt(0);

  const donatedToProjects = epochInfo
    ? epochInfo.matchedRewards +
      (totalUserDonationsWithPatronRewards - epochInfo.patronsRewards) -
      ethBelowThreshold
    : BigInt(0);

  const claimedByUsers = useMemo(() => {
    if (!epochInfo) {
      return BigInt(0);
    }
    /**
     * epochInfo.ppf includes epochInfo.individualRewards.
     * Half of PPF goes to the users to manage.
     * Half of PPR goes to "PPF" section.
     */
    if (epoch >= 3) {
      return (
        ppf / 2n + epochInfo.individualRewards - totalUserDonationsWithPatronRewards - unusedRewards
      );
    }

    return epochInfo.individualRewards - totalUserDonationsWithPatronRewards - unusedRewards;
    // eslint-disable-next-line react-hooks/exhaustive-deps
  }, [
    epoch,
    epochInfo?.ppf,
    epochInfo?.individualRewards,
    totalUserDonationsWithPatronRewards,
    unusedRewards,
    ppf,
  ]);

  const total =
    claimedByUsers +
    donatedToProjects +
    projectCosts +
    staking +
    ppf / 2n +
    communityFund +
    leftover;

  // Testnet has much lower staking proceeds. Number of places needs to be bigger to see more than 0.
  const numberOfDecimalPlacesToUse = networkConfig.isTestnet ? 10 : 2;

  const getFormattedEthValueProps = {
    isUsingHairSpace: true,
    numberOfDecimalPlaces: numberOfDecimalPlacesToUse,
    shouldIgnoreGwei: false,
    shouldIgnoreWei: false,
  };

  const data = [
    {
      label: t('donatedToProjects'),
      value: getNumberValue(donatedToProjects),
      valueLabel: getValuesToDisplay({
        cryptoCurrency: 'ethereum',
        getFormattedEthValueProps,
        showCryptoSuffix: true,
        valueCrypto: donatedToProjects,
      }).primary,
    },
    {
      label: t('leftover', { epochNumber: epoch + 1 }),
<<<<<<< HEAD
      value: getNumberValue(leftoverToUse),
      valueLabel: getValuesToDisplay({
        cryptoCurrency: 'ethereum',
        getFormattedEthValueProps,
        showCryptoSuffix: true,
        valueCrypto: leftoverToUse,
      }).primary,
=======
      value: getNumberValue(leftover),
      valueLabel: getFormattedEthValue(leftover, true, false, false, numberOfDecimalPlacesToUse)
        .fullString,
>>>>>>> 59c9fbee
    },
    {
      label: t('projectCosts'),
      value: getNumberValue(projectCosts),
      valueLabel: getValuesToDisplay({
        cryptoCurrency: 'ethereum',
        getFormattedEthValueProps,
        showCryptoSuffix: true,
        valueCrypto: projectCosts,
      }).primary,
    },
    {
      label: t('claimedByUsers'),
      value: getNumberValue(claimedByUsers),
      valueLabel: getValuesToDisplay({
        cryptoCurrency: 'ethereum',
        getFormattedEthValueProps,
        showCryptoSuffix: true,
        valueCrypto: claimedByUsers,
      }).primary,
    },
    {
      label: t('staking'),
      value: getNumberValue(staking),
      valueLabel: getValuesToDisplay({
        cryptoCurrency: 'ethereum',
        getFormattedEthValueProps,
        showCryptoSuffix: true,
        valueCrypto: staking,
      }).primary,
    },
    {
      label: t('communityFund'),
      value: getNumberValue(communityFund),
      valueLabel: getValuesToDisplay({
        cryptoCurrency: 'ethereum',
        getFormattedEthValueProps,
        showCryptoSuffix: true,
        valueCrypto: communityFund,
      }).primary,
    },
    {
      label: t('ppf'),
      value: getNumberValue(ppf / 2n),
      valueLabel: getValuesToDisplay({
        cryptoCurrency: 'ethereum',
        getFormattedEthValueProps,
        showCryptoSuffix: true,
        valueCrypto: ppf / 2n,
      }).primary,
    },
  ];

  return (
    <MetricsGridTile
      className={cx(styles.root, className)}
      dataTest="MetricsEpochGridFundsUsage"
      groups={[
        {
          children: (
            <>
              <div className={styles.pieChartWrapper}>
                <PieChart data={data} isLoading={isLoading} />
              </div>
              <div className={styles.epochTotal}>
                <div className={cx(styles.label, isLoading && styles.isLoading)}>
                  {!isLoading && t('epochTotal', { epoch })}
                </div>
                <div
                  className={cx(styles.value, isLoading && styles.isLoading)}
                  data-test="MetricsEpochGridFundsUsage__total"
                >
                  {!isLoading &&
                    getValuesToDisplay({
                      cryptoCurrency: 'ethereum',
                      showCryptoSuffix: true,
                      valueCrypto: total,
                    }).primary}
                </div>
              </div>
            </>
          ),
          title: t('fundsUsage', { epoch }),
        },
      ]}
      size="L"
    />
  );
};

export default MetricsEpochGridFundsUsage;<|MERGE_RESOLUTION|>--- conflicted
+++ resolved
@@ -98,19 +98,13 @@
     },
     {
       label: t('leftover', { epochNumber: epoch + 1 }),
-<<<<<<< HEAD
-      value: getNumberValue(leftoverToUse),
+      value: getNumberValue(leftover),
       valueLabel: getValuesToDisplay({
         cryptoCurrency: 'ethereum',
         getFormattedEthValueProps,
         showCryptoSuffix: true,
-        valueCrypto: leftoverToUse,
+        valueCrypto: leftover,
       }).primary,
-=======
-      value: getNumberValue(leftover),
-      valueLabel: getFormattedEthValue(leftover, true, false, false, numberOfDecimalPlacesToUse)
-        .fullString,
->>>>>>> 59c9fbee
     },
     {
       label: t('projectCosts'),
