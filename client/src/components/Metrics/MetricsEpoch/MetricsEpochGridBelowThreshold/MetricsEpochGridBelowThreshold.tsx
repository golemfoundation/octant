import React, { FC } from 'react';
import { useTranslation } from 'react-i18next';

import MetricsGridTile from 'components/Metrics/MetricsGrid/MetricsGridTile';
import MetricsGridTileValue from 'components/Metrics/MetricsGrid/MetricsGridTileValue';
import { getValuesToDisplay } from 'components/ui/DoubleValue/utils';
import useMetricsEpoch from 'hooks/helpers/useMetrcisEpoch';
import useProjectsDonors from 'hooks/queries/donors/useProjectsDonors';
import useCryptoValues from 'hooks/queries/useCryptoValues';
import useIsDecisionWindowOpen from 'hooks/queries/useIsDecisionWindowOpen';
<<<<<<< HEAD
import useMatchedProposalRewards from 'hooks/queries/useMatchedProposalRewards';
=======
import useMatchedProjectRewards from 'hooks/queries/useMatchedProjectRewards';
import useProjectRewardsThreshold from 'hooks/queries/useProjectRewardsThreshold';
>>>>>>> d3ef0e89
import i18n from 'i18n';
import useSettingsStore from 'store/settings/store';

import MetricsEpochGridBelowThresholdProps from './types';

const MetricsEpochGridBelowThreshold: FC<MetricsEpochGridBelowThresholdProps> = ({
  isLoading,
  className,
  ethBelowThreshold,
}) => {
  const { t } = useTranslation('translation', { keyPrefix: 'views.metrics' });
  const {
    data: { displayCurrency },
  } = useSettingsStore(({ data }) => ({
    data: {
      displayCurrency: data.displayCurrency,
      isCryptoMainValueDisplay: data.isCryptoMainValueDisplay,
    },
  }));
  const { epoch, lastEpoch } = useMetricsEpoch();
  const { data: isDecisionWindowOpen } = useIsDecisionWindowOpen();
  const { data: cryptoValues, error } = useCryptoValues(displayCurrency);
  const { data: matchedProjectRewards } = useMatchedProjectRewards(
    isDecisionWindowOpen && epoch === lastEpoch ? undefined : epoch,
  );
  const { data: projectsDonors } = useProjectsDonors(
    isDecisionWindowOpen && epoch === lastEpoch ? undefined : epoch,
  );

<<<<<<< HEAD
=======
  const { data: projectRewardsThreshold } = useProjectRewardsThreshold(
    isDecisionWindowOpen && epoch === lastEpoch ? undefined : epoch,
  );

>>>>>>> d3ef0e89
  const projectsBelowThreshold =
    Object.keys(projectsDonors).length -
    (matchedProjectRewards?.filter(({ matched }) => matched !== 0n).length || 0);

<<<<<<< HEAD
=======
  const ethBelowThreshold =
    projectRewardsThreshold === undefined
      ? BigInt(0)
      : Object.values(projectsDonors).reduce((acc, curr) => {
          const projectSumOfDonations = curr.reduce((acc2, curr2) => {
            return acc2 + curr2.amount;
          }, BigInt(0));

          if (projectSumOfDonations < projectRewardsThreshold) {
            return acc + projectSumOfDonations;
          }

          return acc;
        }, BigInt(0));

>>>>>>> d3ef0e89
  const ethBelowThresholdToDisplay = getValuesToDisplay({
    cryptoCurrency: 'ethereum',
    cryptoValues,
    displayCurrency: displayCurrency!,
    error,
    isCryptoMainValueDisplay: true,
    shouldIgnoreGwei: false,
    valueCrypto: ethBelowThreshold,
  });

  return (
    <MetricsGridTile
      className={className}
      dataTest="MetricsEpochGridBelowThreshold"
      groups={[
        {
          children: (
            <MetricsGridTileValue
              isLoading={isLoading}
              size="S"
              subvalue={i18n.t('common.projects').toUpperCase()}
              value={projectsBelowThreshold.toString()}
            />
          ),
          title: t('belowThreshold'),
        },
        {
          children: (
            <MetricsGridTileValue
              isLoading={isLoading}
              size="S"
              subvalue={ethBelowThresholdToDisplay.secondary}
              value={ethBelowThresholdToDisplay.primary}
            />
          ),
          title: t('ethBelowThreshold'),
        },
      ]}
      size="M"
    />
  );
};

export default MetricsEpochGridBelowThreshold;<|MERGE_RESOLUTION|>--- conflicted
+++ resolved
@@ -8,12 +8,7 @@
 import useProjectsDonors from 'hooks/queries/donors/useProjectsDonors';
 import useCryptoValues from 'hooks/queries/useCryptoValues';
 import useIsDecisionWindowOpen from 'hooks/queries/useIsDecisionWindowOpen';
-<<<<<<< HEAD
-import useMatchedProposalRewards from 'hooks/queries/useMatchedProposalRewards';
-=======
 import useMatchedProjectRewards from 'hooks/queries/useMatchedProjectRewards';
-import useProjectRewardsThreshold from 'hooks/queries/useProjectRewardsThreshold';
->>>>>>> d3ef0e89
 import i18n from 'i18n';
 import useSettingsStore from 'store/settings/store';
 
@@ -43,35 +38,10 @@
     isDecisionWindowOpen && epoch === lastEpoch ? undefined : epoch,
   );
 
-<<<<<<< HEAD
-=======
-  const { data: projectRewardsThreshold } = useProjectRewardsThreshold(
-    isDecisionWindowOpen && epoch === lastEpoch ? undefined : epoch,
-  );
-
->>>>>>> d3ef0e89
   const projectsBelowThreshold =
     Object.keys(projectsDonors).length -
     (matchedProjectRewards?.filter(({ matched }) => matched !== 0n).length || 0);
 
-<<<<<<< HEAD
-=======
-  const ethBelowThreshold =
-    projectRewardsThreshold === undefined
-      ? BigInt(0)
-      : Object.values(projectsDonors).reduce((acc, curr) => {
-          const projectSumOfDonations = curr.reduce((acc2, curr2) => {
-            return acc2 + curr2.amount;
-          }, BigInt(0));
-
-          if (projectSumOfDonations < projectRewardsThreshold) {
-            return acc + projectSumOfDonations;
-          }
-
-          return acc;
-        }, BigInt(0));
-
->>>>>>> d3ef0e89
   const ethBelowThresholdToDisplay = getValuesToDisplay({
     cryptoCurrency: 'ethereum',
     cryptoValues,
