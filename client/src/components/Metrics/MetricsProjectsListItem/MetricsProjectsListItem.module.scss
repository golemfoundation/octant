.root {
  display: grid;
<<<<<<< HEAD
  // display: flex;
=======
>>>>>>> c9a5b767
  align-items: center;
  justify-content: space-between;
  height: 5.6rem;
  grid-template-columns: auto auto;

  @media #{$large-desktop-up} {
    grid-template-columns: 21.2rem 8rem 11.8rem 11.8rem 11.8rem;
  }

  &:not(:last-child) {
    border-bottom: 0.1rem solid $color-octant-grey3;
  }

  .logoNameGroup {
    display: flex;
    align-items: center;
    overflow: hidden;
  }

  .image {
    height: 2.4rem;
    width: 2.4rem;
    border-radius: 100%;
    margin-right: 1.6rem;
  }

  .name,
  .value {
    font-size: $font-size-12;
    font-weight: $font-weight-bold;
  }

  .name {
    width: 100%;
    overflow: hidden;
    white-space: nowrap;
    text-overflow: ellipsis;
    color: $color-octant-dark;
    margin-right: 0.8rem;
    text-align: left;
  }

  .value {
    margin-left: 0.2rem;
    flex-shrink: 0;
    color: $color-octant-grey5;
    text-align: right;
    white-space: nowrap;

    @media #{$large-desktop-up} {
      text-align: left;
    }

    &.total {
      color: $color-octant-dark;
    }
  }
}<|MERGE_RESOLUTION|>--- conflicted
+++ resolved
@@ -1,9 +1,5 @@
 .root {
   display: grid;
-<<<<<<< HEAD
-  // display: flex;
-=======
->>>>>>> c9a5b767
   align-items: center;
   justify-content: space-between;
   height: 5.6rem;
