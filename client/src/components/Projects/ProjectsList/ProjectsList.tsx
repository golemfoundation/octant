--- conflicted
+++ resolved
@@ -108,11 +108,7 @@
       )}
       <Grid>
         {projectsIpfsWithRewards.length > 0 && !isFetchingProjectsWithRewards
-<<<<<<< HEAD
-          ? projectsIpfsWithRewards.map((projectIpfsWithRewards, index) => (
-=======
           ? projectsIpfsWithRewardsSorted.map((projectIpfsWithRewards, index) => (
->>>>>>> 21f51eaf
               <ProjectsListItem
                 key={projectIpfsWithRewards.address}
                 className={styles.element}
