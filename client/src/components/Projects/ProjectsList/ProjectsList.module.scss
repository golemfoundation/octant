<<<<<<< HEAD
$elementMargin: 1.6rem;
=======
.noSearchResults {
  display: flex;
  flex-direction: column;
  align-items: center;
  flex: 1;
  color: $color-octant-grey5;
  margin-bottom: 1.6rem;

  .image {
    width: 28rem;
    margin-bottom: 3.2rem;
  }
}
>>>>>>> 50cac02f

.list {
  display: flex;
  flex-wrap: wrap;
  width: 100%;
  justify-content: space-between;
}

.epochArchive {
  width: 100%;
  background: $color-white;
  height: 6.4rem;
  display: flex;
  align-items: center;
  justify-content: space-between;
  padding: 0 2.4rem;
  color: $color-octant-dark;
  font-size: $font-size-16;
  font-weight: $font-weight-bold;
  border-radius: $border-radius-16;
  margin: 0 0 1.6rem;

  .epochDurationLabel {
    color: $color-octant-grey5;
    font-size: $font-size-12;
    font-weight: $font-weight-medium;

    &.isFetching {
      @include skeleton();
      text-indent: 1000%; // moves text outside of view.
      white-space: nowrap;
      overflow: hidden;
    }
  }
}

.divider {
  width: 100%;
  height: 0.1rem;
  background-color: $color-octant-grey1;
  margin: 0 0 1.6rem;
}<|MERGE_RESOLUTION|>--- conflicted
+++ resolved
@@ -1,20 +1,4 @@
-<<<<<<< HEAD
 $elementMargin: 1.6rem;
-=======
-.noSearchResults {
-  display: flex;
-  flex-direction: column;
-  align-items: center;
-  flex: 1;
-  color: $color-octant-grey5;
-  margin-bottom: 1.6rem;
-
-  .image {
-    width: 28rem;
-    margin-bottom: 3.2rem;
-  }
-}
->>>>>>> 50cac02f
 
 .list {
   display: flex;
