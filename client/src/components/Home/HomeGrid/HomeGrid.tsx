import React, { memo, ReactNode } from 'react';

import HomeGridCurrentGlmLock from 'components/Home/HomeGridCurrentGlmLock';
import HomeGridPersonalAllocation from 'components/Home/HomeGridPersonalAllocation';
import HomeGridUQScore from 'components/Home/HomeGridUQScore';
import Grid from 'components/shared/Grid';

import styles from './HomeGrid.module.scss';

<<<<<<< HEAD
import HomeGridCurrentGlmLock from '../HomeGridCurrentGlmLock';
import HomeGridPersonalAllocation from '../HomeGridPersonalAllocation';
import HomeGridRewardsEstimator from '../HomeGridRewardsEstimator';
import HomeGridUQScore from '../HomeGridUQScore';

=======
>>>>>>> c9a05bf0
const HomeGrid = (): ReactNode => {
  return (
    <Grid>
      <HomeGridCurrentGlmLock className={styles.gridTile} />
      <HomeGridPersonalAllocation className={styles.gridTile} />
<<<<<<< HEAD
      {isConnected && <HomeGridUQScore className={styles.gridTile} />}
      <HomeGridRewardsEstimator className={styles.gridTile} />
=======
      <HomeGridUQScore className={styles.gridTile} />
>>>>>>> c9a05bf0
    </Grid>
  );
};

export default memo(HomeGrid);<|MERGE_RESOLUTION|>--- conflicted
+++ resolved
@@ -2,30 +2,19 @@
 
 import HomeGridCurrentGlmLock from 'components/Home/HomeGridCurrentGlmLock';
 import HomeGridPersonalAllocation from 'components/Home/HomeGridPersonalAllocation';
+import HomeGridRewardsEstimator from 'components/Home/HomeGridRewardsEstimator';
 import HomeGridUQScore from 'components/Home/HomeGridUQScore';
 import Grid from 'components/shared/Grid';
 
 import styles from './HomeGrid.module.scss';
 
-<<<<<<< HEAD
-import HomeGridCurrentGlmLock from '../HomeGridCurrentGlmLock';
-import HomeGridPersonalAllocation from '../HomeGridPersonalAllocation';
-import HomeGridRewardsEstimator from '../HomeGridRewardsEstimator';
-import HomeGridUQScore from '../HomeGridUQScore';
-
-=======
->>>>>>> c9a05bf0
 const HomeGrid = (): ReactNode => {
   return (
     <Grid>
       <HomeGridCurrentGlmLock className={styles.gridTile} />
       <HomeGridPersonalAllocation className={styles.gridTile} />
-<<<<<<< HEAD
-      {isConnected && <HomeGridUQScore className={styles.gridTile} />}
+      <HomeGridUQScore className={styles.gridTile} />
       <HomeGridRewardsEstimator className={styles.gridTile} />
-=======
-      <HomeGridUQScore className={styles.gridTile} />
->>>>>>> c9a05bf0
     </Grid>
   );
 };
