import React, { memo, ReactNode } from 'react';

import HomeGridCurrentGlmLock from 'components/Home/HomeGridCurrentGlmLock';
import HomeGridDivider from 'components/Home/HomeGridDivider';
import HomeGridDonations from 'components/Home/HomeGridDonations';
import HomeGridPersonalAllocation from 'components/Home/HomeGridPersonalAllocation';
import HomeGridRewardsEstimator from 'components/Home/HomeGridRewardsEstimator';
import HomeGridTransactions from 'components/Home/HomeGridTransactions';
import HomeGridUQScore from 'components/Home/HomeGridUQScore';
import Grid from 'components/shared/Grid';
import useMediaQuery from 'hooks/helpers/useMediaQuery';

import styles from './HomeGrid.module.scss';

const HomeGrid = (): ReactNode => {
<<<<<<< HEAD
  const { isConnected } = useAccount();
  const { isLargeDesktop, isDesktop, isTablet } = useMediaQuery();

=======
>>>>>>> 59c8eb17
  return (
    <Grid>
      <HomeGridCurrentGlmLock className={styles.gridTile} />
      <HomeGridPersonalAllocation className={styles.gridTile} />
<<<<<<< HEAD
      <HomeGridDonations className={styles.gridTile} />
      {isConnected && <HomeGridUQScore className={styles.gridTile} />}
      {isLargeDesktop && <HomeGridDivider />}
=======
      <HomeGridUQScore className={styles.gridTile} />
      <HomeGridRewardsEstimator className={styles.gridTile} />
>>>>>>> 59c8eb17
      <HomeGridTransactions className={styles.gridTile} />
      <HomeGridRewardsEstimator className={styles.gridTile} />
      {!isLargeDesktop && (isDesktop || isTablet) && <HomeGridDivider />}
    </Grid>
  );
};

export default memo(HomeGrid);<|MERGE_RESOLUTION|>--- conflicted
+++ resolved
@@ -13,24 +13,16 @@
 import styles from './HomeGrid.module.scss';
 
 const HomeGrid = (): ReactNode => {
-<<<<<<< HEAD
-  const { isConnected } = useAccount();
   const { isLargeDesktop, isDesktop, isTablet } = useMediaQuery();
 
-=======
->>>>>>> 59c8eb17
   return (
     <Grid>
       <HomeGridCurrentGlmLock className={styles.gridTile} />
       <HomeGridPersonalAllocation className={styles.gridTile} />
-<<<<<<< HEAD
       <HomeGridDonations className={styles.gridTile} />
-      {isConnected && <HomeGridUQScore className={styles.gridTile} />}
+      <HomeGridUQScore className={styles.gridTile} />
       {isLargeDesktop && <HomeGridDivider />}
-=======
-      <HomeGridUQScore className={styles.gridTile} />
       <HomeGridRewardsEstimator className={styles.gridTile} />
->>>>>>> 59c8eb17
       <HomeGridTransactions className={styles.gridTile} />
       <HomeGridRewardsEstimator className={styles.gridTile} />
       {!isLargeDesktop && (isDesktop || isTablet) && <HomeGridDivider />}
