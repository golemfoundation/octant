import React, { FC } from 'react';
import { Trans, useTranslation } from 'react-i18next';
import { useAccount } from 'wagmi';

import DonationsList from 'components/Home/HomeGridDonations/DonationsList';
import { getReducedUserAllocationsAllEpochs } from 'components/Metrics/MetricsPersonal/MetricsPersonalGridAllocations/utils';
import GridTile from 'components/shared/Grid/GridTile';
import Button from 'components/ui/Button';
import Img from 'components/ui/Img';
import useUserAllocationsAllEpochs from 'hooks/helpers/useUserAllocationsAllEpochs';
import useCurrentEpoch from 'hooks/queries/useCurrentEpoch';
import useIsDecisionWindowOpen from 'hooks/queries/useIsDecisionWindowOpen';
import useUserAllocations from 'hooks/queries/useUserAllocations';
import useAllocationsStore from 'store/allocations/store';
import useLayoutStore from 'store/layout/store';

import styles from './HomeGridDonations.module.scss';
import HomeGridDonationsProps from './types';

const HomeGridDonations: FC<HomeGridDonationsProps> = ({ className }) => {
  const { t } = useTranslation('translation', {
    keyPrefix: 'components.home.homeGridDonations',
  });
  const { isConnected } = useAccount();
  const { data: userAllocationsAllEpochs, isFetching: isFetchingUserAllocationsAllEpochs } =
    useUserAllocationsAllEpochs();
  const reducedUserAllocationsAllEpochs =
    getReducedUserAllocationsAllEpochs(userAllocationsAllEpochs);
  const { data: userAllocations, isFetching: isFetchingUserAllocations } = useUserAllocations();
  const { data: currentEpoch } = useCurrentEpoch();
  const { data: isDecisionWindowOpen } = useIsDecisionWindowOpen();
<<<<<<< HEAD
  const { setShowAllocationDrawer } = useLayoutStore(state => ({
    setShowAllocationDrawer: state.setShowAllocationDrawer,
=======
  const { setIsAllocationDrawerOpen } = useLayoutStore(state => ({
    setIsAllocationDrawerOpen: state.setIsAllocationDrawerOpen,
>>>>>>> 21f51eaf
  }));

  const { setCurrentView } = useAllocationsStore(state => ({
    setCurrentView: state.setCurrentView,
  }));

  const areAllocationsEmpty =
    !isConnected ||
    (isDecisionWindowOpen
      ? !isFetchingUserAllocations && userAllocations?.elements.length === 0
      : !isFetchingUserAllocationsAllEpochs && reducedUserAllocationsAllEpochs?.length === 0);

  return (
    <GridTile
      className={className}
      showTitleDivider={!areAllocationsEmpty}
      title={
        <div className={styles.titleWrapper}>
          {!isDecisionWindowOpen && !areAllocationsEmpty ? t('donationHistory') : t('donations')}
          {isDecisionWindowOpen && userAllocations?.elements !== undefined && (
            <div className={styles.numberOfAllocations}>{userAllocations?.elements?.length}</div>
          )}
        </div>
      }
      titleSuffix={
        isDecisionWindowOpen ? (
          // TODO: open allocation drawer in edit mode -> https://linear.app/golemfoundation/issue/OCT-1907/allocate-drawer
          <Button
            className={styles.editButton}
            onClick={() => {
              setCurrentView('edit');
<<<<<<< HEAD
              setShowAllocationDrawer(true);
=======
              setIsAllocationDrawerOpen(true);
>>>>>>> 21f51eaf
            }}
            variant="cta"
          >
            {t('edit')}
          </Button>
        ) : null
      }
    >
      <div className={styles.root}>
        {areAllocationsEmpty ? (
          <div className={styles.noDonationsYet}>
            <Img className={styles.noDonationsYetImage} src="/images/headphones_girl.webp" />
            <div className={styles.noDonationsYetLabel}>
              <Trans
                i18nKey={`components.home.homeGridDonations.${isDecisionWindowOpen ? 'noDonationsYetAWOpen' : 'noDonationsYet'}`}
              />
            </div>
          </div>
        ) : (
          <DonationsList
            donations={
              isDecisionWindowOpen && userAllocations?.elements
                ? userAllocations.elements.map(a => ({ ...a, epoch: currentEpoch! - 1 }))
                : reducedUserAllocationsAllEpochs
            }
            isLoading={
              isDecisionWindowOpen ? isFetchingUserAllocations : isFetchingUserAllocationsAllEpochs
            }
            numberOfSkeletons={4}
          />
        )}
      </div>
    </GridTile>
  );
};

export default HomeGridDonations;<|MERGE_RESOLUTION|>--- conflicted
+++ resolved
@@ -29,13 +29,8 @@
   const { data: userAllocations, isFetching: isFetchingUserAllocations } = useUserAllocations();
   const { data: currentEpoch } = useCurrentEpoch();
   const { data: isDecisionWindowOpen } = useIsDecisionWindowOpen();
-<<<<<<< HEAD
-  const { setShowAllocationDrawer } = useLayoutStore(state => ({
-    setShowAllocationDrawer: state.setShowAllocationDrawer,
-=======
   const { setIsAllocationDrawerOpen } = useLayoutStore(state => ({
     setIsAllocationDrawerOpen: state.setIsAllocationDrawerOpen,
->>>>>>> 21f51eaf
   }));
 
   const { setCurrentView } = useAllocationsStore(state => ({
@@ -67,11 +62,7 @@
             className={styles.editButton}
             onClick={() => {
               setCurrentView('edit');
-<<<<<<< HEAD
-              setShowAllocationDrawer(true);
-=======
               setIsAllocationDrawerOpen(true);
->>>>>>> 21f51eaf
             }}
             variant="cta"
           >
