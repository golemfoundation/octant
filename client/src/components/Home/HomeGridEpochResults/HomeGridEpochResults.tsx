import _first from 'lodash/first';
import React, { FC, useEffect, useRef, useState } from 'react';
import { useTranslation } from 'react-i18next';

import GridTile from 'components/shared/Grid/GridTile';
import useCurrentEpoch from 'hooks/queries/useCurrentEpoch';
import useIsDecisionWindowOpen from 'hooks/queries/useIsDecisionWindowOpen';
import useProjectsIpfsWithRewards, {
  ProjectIpfsWithRewards,
} from 'hooks/queries/useProjectsIpfsWithRewards';

import EpochResults from './EpochResults';
import styles from './HomeGridEpochResults.module.scss';
import HomeGridEpochResultsProps from './types';

const HomeGridEpochResults: FC<HomeGridEpochResultsProps> = ({ className }) => {
  const initalLoadingRef = useRef(true);
  const { data: isDecisionWindowOpen } = useIsDecisionWindowOpen();
  const { data: currentEpoch } = useCurrentEpoch();
  const [epoch, setEpoch] = useState<number>(currentEpoch! - 1);
  const [highlightedBarAddress, setHighlightedBarAddress] = useState<null | string>(null);
  const { t } = useTranslation('translation', {
    keyPrefix: 'components.home.homeGridEpochResults',
  });
  const { data: projectsIpfsWithRewards, isFetching: isFetchingProjectsIpfsWithRewards } =
    useProjectsIpfsWithRewards(
      isDecisionWindowOpen && epoch === currentEpoch! - 1 ? undefined : epoch,
    );
  const projects = projectsIpfsWithRewards.reduce((acc, curr, idx) => {
    if (!curr.totalValueOfAllocations) {
      return acc;
    }
    acc[idx % 2 === 0 ? 'push' : 'unshift'](curr);
    return acc;
  }, [] as ProjectIpfsWithRewards[]);

  const isAnyProjectDonated = projects.some(({ donations }) => donations > 0n);

  const isLoading = isFetchingProjectsIpfsWithRewards && !isAnyProjectDonated;

  useEffect(() => {
    if (!isDecisionWindowOpen || isLoading || epoch !== currentEpoch! - 1 || isAnyProjectDonated) {
      return;
    }

    setEpoch(prev => prev - 1);
    // eslint-disable-next-line react-hooks/exhaustive-deps
  }, [isLoading]);

  useEffect(() => {
    if ((initalLoadingRef.current && isLoading) || !initalLoadingRef.current) {
      return;
    }

    initalLoadingRef.current = false;
  }, [isLoading]);

  return (
    <GridTile
<<<<<<< HEAD
      className={cx(
        styles.gridTile,
        className,
        isProjectAdminMode && styles.isProjectAdminMode,
        isPatronMode && styles.isPatronMode,
      )}
      onMouseLeave={() => setHighlightedBarAddress(null)}
=======
      className={className}
>>>>>>> 7d33fcbf
      title={t(isDecisionWindowOpen && epoch === currentEpoch! - 1 ? 'epochLive' : 'epochResults', {
        epoch,
      })}
    >
      <div className={styles.root}>
        <EpochResults
          epoch={epoch}
          highlightedBarAddress={highlightedBarAddress}
          isLoading={isLoading}
          projects={projects}
          setHighlightedBarAddress={setHighlightedBarAddress}
        />
      </div>
    </GridTile>
  );
};

export default HomeGridEpochResults;<|MERGE_RESOLUTION|>--- conflicted
+++ resolved
@@ -57,17 +57,7 @@
 
   return (
     <GridTile
-<<<<<<< HEAD
-      className={cx(
-        styles.gridTile,
-        className,
-        isProjectAdminMode && styles.isProjectAdminMode,
-        isPatronMode && styles.isPatronMode,
-      )}
-      onMouseLeave={() => setHighlightedBarAddress(null)}
-=======
       className={className}
->>>>>>> 7d33fcbf
       title={t(isDecisionWindowOpen && epoch === currentEpoch! - 1 ? 'epochLive' : 'epochResults', {
         epoch,
       })}
