--- conflicted
+++ resolved
@@ -53,8 +53,6 @@
   }
 }
 
-<<<<<<< HEAD
-=======
 .tooltipWrapper {
   &:hover {
     path {
@@ -69,7 +67,6 @@
   }
 }
 
->>>>>>> 45028f62
 .tooltip {
   white-space: pre-wrap;
   width: 29.2rem !important;
