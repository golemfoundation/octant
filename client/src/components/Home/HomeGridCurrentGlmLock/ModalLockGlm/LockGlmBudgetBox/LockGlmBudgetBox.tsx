import cx from 'classnames';
import React, { FC, useMemo } from 'react';
import { useTranslation } from 'react-i18next';

import BoxRounded from 'components/ui/BoxRounded';
import Button from 'components/ui/Button';
import { SABLIER_APP_LINK } from 'constants/urls';
import useAvailableFundsGlm from 'hooks/helpers/useAvailableFundsGlm';
import useDepositValue from 'hooks/queries/useDepositValue';
import useUserSablierStreams from 'hooks/queries/useUserSablierStreams';
import getFormattedGlmValue from 'utils/getFormattedGlmValue';

import AvailableFundsGlm from './AvailableFundsGlm';
import styles from './LockGlmBudgetBox.module.scss';
import LockGlmBudgetBoxProps from './types';

const LockGlmBudgetBox: FC<LockGlmBudgetBoxProps> = ({
  className,
  currentMode,
  isWalletBalanceError,
  isCurrentlyLockedError,
}) => {
  const { data: depositsValue, isFetching: isFetchingDepositValue } = useDepositValue();
  const { data: availableFundsGlm, isFetching: isFetchingAvailableFundsGlm } =
    useAvailableFundsGlm();
  const { data: userSablierStreams, isFetching: isFetchinguserSablierStreams } =
    useUserSablierStreams();

  const { t, i18n } = useTranslation('translation', {
    keyPrefix: 'components.home.homeGridCurrentGlmLock.modalLockGlm.lockGlmBudgetBox',
  });

  const depositsValueString = useMemo(
    () =>
      getFormattedGlmValue({
        value:
          (depositsValue || 0n) +
          ((currentMode === 'lock' && userSablierStreams?.sumAvailable) || 0n),
      }).fullString,
    [depositsValue, currentMode, userSablierStreams?.sumAvailable],
  );

  const shouldRaffleWinningsBeDisplayed =
    currentMode === 'unlock' && userSablierStreams && userSablierStreams.sum > 0;
  const areFundsFetching = isFetchingAvailableFundsGlm || isFetchinguserSablierStreams;

  const secondRowValue = getFormattedGlmValue({
    value: shouldRaffleWinningsBeDisplayed
      ? userSablierStreams?.sumAvailable
      : BigInt(availableFundsGlm ? availableFundsGlm!.value : 0),
  }).fullString;

  const secondRowLabel = useMemo(() => {
    if (shouldRaffleWinningsBeDisplayed) {
      return (
        <div className={styles.timeLockedInSablier}>
          {t('timeLockedInSablier')}
          <Button
            className={styles.unlockInSablierButton}
            href={SABLIER_APP_LINK}
            isButtonScalingUpOnHover={false}
            variant="link"
          >
            {t('unlockInSablier')}
          </Button>
        </div>
      );
    }
    return t('walletBalance');
    // eslint-disable-next-line react-hooks/exhaustive-deps
<<<<<<< HEAD
  }, [shouldRaffleWinningsBeDisplayed, userSablierStreams?.sablierStreams.length]);
=======
  }, [shouldRaffleWinningsBeDisplayed, userRaffleWinnings?.winnings.length, i18n.language]);
>>>>>>> 5d5d16df

  return (
    <BoxRounded
      alignment="left"
      className={className}
      dataTest="LockGlmBudgetBox"
      hasPadding={false}
      isGrey
      isVertical
    >
      <div className={styles.budgetRow}>
        <div className={styles.budgetLabel}>
          {t(shouldRaffleWinningsBeDisplayed ? 'availableToUnlock' : 'currentlyLocked')}
        </div>
        {isFetchingDepositValue ? (
          <div className={styles.skeleton} />
        ) : (
          <div
            className={cx(styles.budgetValue, isCurrentlyLockedError && styles.isError)}
            data-test="LockGlmBudgetBox__currentlyLocked__value"
          >
            {depositsValueString}
          </div>
        )}
      </div>
      <div className={styles.budgetRow}>
        <div className={styles.budgetLabel}>{secondRowLabel}</div>
        <AvailableFundsGlm
          classNameBudgetValue={cx(styles.budgetValue, isWalletBalanceError && styles.isError)}
          classNameSkeleton={styles.skeleton}
          isLoading={areFundsFetching}
          value={secondRowValue}
        />
      </div>
    </BoxRounded>
  );
};

export default LockGlmBudgetBox;<|MERGE_RESOLUTION|>--- conflicted
+++ resolved
@@ -68,11 +68,7 @@
     }
     return t('walletBalance');
     // eslint-disable-next-line react-hooks/exhaustive-deps
-<<<<<<< HEAD
-  }, [shouldRaffleWinningsBeDisplayed, userSablierStreams?.sablierStreams.length]);
-=======
-  }, [shouldRaffleWinningsBeDisplayed, userRaffleWinnings?.winnings.length, i18n.language]);
->>>>>>> 5d5d16df
+  }, [shouldRaffleWinningsBeDisplayed, userSablierStreams?.sablierStreams.length, i18n.language]);
 
   return (
     <BoxRounded
