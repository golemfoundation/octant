--- conflicted
+++ resolved
@@ -39,23 +39,6 @@
             <div className={styles.name}>{projectIpfs[0].name}</div>
           </div>
           <div className={styles.amount}>
-<<<<<<< HEAD
-            {isCryptoMainValueDisplay
-              ? getValueCryptoToDisplay({
-                  cryptoCurrency: 'ethereum',
-                  getFormattedEthValueProps: {
-                    shouldIgnoreGwei: true,
-                  },
-                  valueCrypto: amount,
-                }).fullString
-              : getValueFiatToDisplay({
-                  cryptoCurrency: 'ethereum',
-                  cryptoValues,
-                  displayCurrency: displayCurrency!,
-                  error,
-                  valueCrypto: amount,
-                })}
-=======
             {
               getValuesToDisplay({
                 cryptoCurrency: 'ethereum',
@@ -66,7 +49,6 @@
                 valueCrypto: amount,
               }).primary
             }
->>>>>>> 044b95c0
           </div>
         </Fragment>
       )}
