import cx from 'classnames';
import { AnimatePresence, AnimationProps, motion } from 'framer-motion';
<<<<<<< HEAD
import React, { useState, useEffect, useCallback, ReactNode, useMemo } from 'react';
=======
import React, { useState, useEffect, useCallback, ReactElement } from 'react';
>>>>>>> 67b2be88
import { useAccount } from 'wagmi';

import Img from 'components/ui/Img';
import Loader from 'components/ui/Loader';
import Modal from 'components/ui/Modal';
import ProgressStepperSlim from 'components/ui/ProgressStepperSlim';
import Text from 'components/ui/Text';
import useModalStepperNavigation from 'hooks/helpers/useModalStepperNavigation';
import useOnboardingSteps from 'hooks/helpers/useOnboardingSteps';
import useIsContract from 'hooks/queries/useIsContract';
import useUserTOS from 'hooks/queries/useUserTOS';
import useOnboardingStore from 'store/onboarding/store';
import useSettingsStore from 'store/settings/store';

import styles from './ModalOnboarding.module.scss';

const motionAnimationProps: AnimationProps = {
  animate: { opacity: 1, y: 0 },
  exit: { opacity: 0, y: 8 },
  initial: { opacity: 0, y: 8 },
  transition: { duration: 0.15, ease: 'easeOut' },
};

const ModalOnboarding = (): ReactElement => {
  const { isConnected } = useAccount();
  const { data: isUserTOSAccepted, isFetching: isFetchingUserTOS } = useUserTOS();
  const { address } = useAccount();
  const {
    setIsOnboardingDone,
    isOnboardingDone,
    hasOnboardingBeenClosed,
    lastSeenStep,
    setLastSeenStep,
    isOnboardingModalOpen,
    setIsOnboardingModalOpen,
    setHasOnboardingBeenClosed,
  } = useOnboardingStore(state => ({
    hasOnboardingBeenClosed: state.data.hasOnboardingBeenClosed,
    isOnboardingDone: state.data.isOnboardingDone,
    isOnboardingModalOpen: state.data.isOnboardingModalOpen,
    lastSeenStep: state.data.lastSeenStep,
    setHasOnboardingBeenClosed: state.setHasOnboardingBeenClosed,
    setIsOnboardingDone: state.setIsOnboardingDone,
    setIsOnboardingModalOpen: state.setIsOnboardingModalOpen,
    setLastSeenStep: state.setLastSeenStep,
  }));
  const { isAllocateOnboardingAlwaysVisible } = useSettingsStore(state => ({
    isAllocateOnboardingAlwaysVisible: state.data.isAllocateOnboardingAlwaysVisible,
  }));
  const isContract = useIsContract();

  const [isUserTOSAcceptedInitial, setIsUserTOSAcceptedInitial] = useState(isUserTOSAccepted);

  const stepsToUse = useOnboardingSteps(isUserTOSAcceptedInitial);

  const {
    currentStepIndex,
    setCurrentStepIndex,
    handleModalEdgeClick,
    handleTouchMove,
    handleTouchStart,
  } = useModalStepperNavigation({
    areHandlersEnabled: isConnected && !!isUserTOSAccepted,
    initialCurrentStepIndex: lastSeenStep - 1,
    steps: stepsToUse,
  });

  // For multisig users we refetch ToS in a setInternval, so isFetching here causes loop refreshes.
  const currentStep = useMemo(() => {
    if (!stepsToUse.length || (isFetchingUserTOS && !isContract)) {return null;}
    return stepsToUse[currentStepIndex];
  }, [stepsToUse, currentStepIndex, isFetchingUserTOS, isContract]);

  const onOnboardingExit = useCallback(() => {
    if (!isUserTOSAccepted) {
      return;
    }
    setIsOnboardingModalOpen(false);
    if (!hasOnboardingBeenClosed) {
      setHasOnboardingBeenClosed(true);
    }
    // eslint-disable-next-line react-hooks/exhaustive-deps
  }, [setIsOnboardingDone, isUserTOSAccepted]);

  useEffect(() => {
    if (
      isConnected &&
      (isAllocateOnboardingAlwaysVisible || !isUserTOSAccepted || !hasOnboardingBeenClosed)
    ) {
      setIsOnboardingModalOpen(true);
    }
    // eslint-disable-next-line react-hooks/exhaustive-deps
  }, [isConnected]);

  useEffect(() => {
    if (isOnboardingDone) {
      return;
    }
    const stepNumber = currentStepIndex + 1;
    setLastSeenStep(stepNumber);
    if (stepNumber === stepsToUse.length) {
      setIsOnboardingDone(true);
    }
    // eslint-disable-next-line react-hooks/exhaustive-deps
  }, [currentStepIndex, isOnboardingDone]);

  useEffect(() => {
    if (isOnboardingDone) {
      return;
    }
    setCurrentStepIndex(lastSeenStep - 1);
    // eslint-disable-next-line react-hooks/exhaustive-deps
  }, []);

  useEffect(() => {
    if (!isUserTOSAcceptedInitial && isUserTOSAccepted) {
      setCurrentStepIndex(prev => prev + 1);
    }
    // eslint-disable-next-line react-hooks/exhaustive-deps
  }, [isUserTOSAccepted]);

  useEffect(() => {
    /**
     * User should not be able to have LAST_SEEN_STEP more than 0 without having ToS signed.
     * However, whenever ToS is reset (on the backend, or by environment flush),
     * we need to reset LAST_SEEN_STEP to 0 and IS_ONBOARDING_DONE to false.
     */
    if (isUserTOSAccepted === false) {
      setIsOnboardingModalOpen(true);
      setIsOnboardingDone(false);
      setLastSeenStep(0);
      setCurrentStepIndex(0);
    }
    // eslint-disable-next-line react-hooks/exhaustive-deps
  }, [isUserTOSAccepted]);

  useEffect(() => {
    if (isFetchingUserTOS) {
      return;
    }
    setIsUserTOSAcceptedInitial(isUserTOSAccepted);
  }, [address, isFetchingUserTOS, isUserTOSAccepted]);

  return (
    <Modal
      bodyClassName={styles.onboardingModalBody}
      dataTest="ModalOnboarding"
      header={currentStep?.header}
      headerClassName={styles.onboardingModalHeader}
      Image={
        <div className={styles.onboardingModalImageWrapper}>
          <AnimatePresence mode="wait">
            {currentStep && (
              <motion.div
                key={currentStepIndex}
                {...motionAnimationProps}
                className={cx(styles.onboardingModalImageContainer, currentStep.imageClassName)}
              >
                <Img className={styles.onboardingModalImage} src={currentStep.image} />
              </motion.div>
            )}
          </AnimatePresence>
        </div>
      }
      isCloseButtonDisabled={!isUserTOSAccepted}
      isOpen={isOnboardingModalOpen}
      isOverflowOnClickDisabled={!isUserTOSAccepted}
      onClick={handleModalEdgeClick}
      onClosePanel={onOnboardingExit}
      onTouchMove={handleTouchMove}
      onTouchStart={handleTouchStart}
    >
      <Text className={styles.onboardingModalText}>
        {currentStep ? (
          currentStep.text
        ) : (
          <div className={styles.loaderWrapper}>
            <Loader className={styles.loader} />
          </div>
        )}
      </Text>
      <ProgressStepperSlim
        className={styles.progressBar}
        currentStepIndex={currentStepIndex}
        dataTest="ModalOnboarding__ProgressStepperSlim"
        isDisabled={!isUserTOSAccepted}
        numberOfSteps={stepsToUse.length}
        onStepClick={stepIndex => {
          if (stepIndex === currentStepIndex && stepIndex !== stepsToUse.length - 1) {
            setCurrentStepIndex(stepIndex + 1);
            return;
          }
          setCurrentStepIndex(stepIndex);
        }}
      />
    </Modal>
  );
};

export default ModalOnboarding;<|MERGE_RESOLUTION|>--- conflicted
+++ resolved
@@ -1,10 +1,6 @@
 import cx from 'classnames';
 import { AnimatePresence, AnimationProps, motion } from 'framer-motion';
-<<<<<<< HEAD
-import React, { useState, useEffect, useCallback, ReactNode, useMemo } from 'react';
-=======
-import React, { useState, useEffect, useCallback, ReactElement } from 'react';
->>>>>>> 67b2be88
+import React, { useState, useEffect, useCallback, ReactElement, useMemo } from 'react';
 import { useAccount } from 'wagmi';
 
 import Img from 'components/ui/Img';
@@ -74,7 +70,9 @@
 
   // For multisig users we refetch ToS in a setInternval, so isFetching here causes loop refreshes.
   const currentStep = useMemo(() => {
-    if (!stepsToUse.length || (isFetchingUserTOS && !isContract)) {return null;}
+    if (!stepsToUse.length || (isFetchingUserTOS && !isContract)) {
+      return null;
+    }
     return stepsToUse[currentStepIndex];
   }, [stepsToUse, currentStepIndex, isFetchingUserTOS, isContract]);
 
