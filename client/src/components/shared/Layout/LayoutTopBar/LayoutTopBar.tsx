import cx from 'classnames';
import { useAnimate } from 'framer-motion';
import React, { FC, Fragment, useEffect, useMemo, useRef } from 'react';
import { useTranslation } from 'react-i18next';
import { useLocation, useNavigate } from 'react-router-dom';
import { useAccount } from 'wagmi';

import Allocation from 'components/Allocation';
import Settings from 'components/Settings';
import Button from 'components/ui/Button';
import Drawer from 'components/ui/Drawer';
import Svg from 'components/ui/Svg';
import useIsProjectAdminMode from 'hooks/helpers/useIsProjectAdminMode';
import useMediaQuery from 'hooks/helpers/useMediaQuery';
import useNavigationTabs from 'hooks/helpers/useNavigationTabs';
import useCurrentEpoch from 'hooks/queries/useCurrentEpoch';
import useIsDecisionWindowOpen from 'hooks/queries/useIsDecisionWindowOpen';
import useIsPatronMode from 'hooks/queries/useIsPatronMode';
import { ROOT_ROUTES } from 'routes/RootRoutes/routes';
import useAllocationsStore from 'store/allocations/store';
import useLayoutStore from 'store/layout/store';
import { octant } from 'svg/logo';
import { calendar, chevronBottom } from 'svg/misc';
import { allocate, settings } from 'svg/navigation';
import truncateEthAddress from 'utils/truncateEthAddress';

import styles from './LayoutTopBar.module.scss';
import LayoutTopBarProps from './types';

const LayoutTopBar: FC<LayoutTopBarProps> = ({ className }) => {
  const { t } = useTranslation('translation', { keyPrefix: 'layout.topBar' });
  const { isDesktop, isMobile } = useMediaQuery();
  const { isConnected, address } = useAccount();
  const { pathname } = useLocation();
  const navigate = useNavigate();
  const { data: isDecisionWindowOpen } = useIsDecisionWindowOpen();
  const { data: currentEpoch } = useCurrentEpoch();
  const {
<<<<<<< HEAD
    showSettingsDrawer,
    showAllocationDrawer,
    setShowWalletModal,
    setShowConnectWalletModal,
    setShowAllocationDrawer,
    setShowSettingsDrawer,
  } = useLayoutStore(state => ({
    setShowAllocationDrawer: state.setShowAllocationDrawer,
    setShowConnectWalletModal: state.setShowConnectWalletModal,
    setShowSettingsDrawer: state.setShowSettingsDrawer,
    setShowWalletModal: state.setShowWalletModal,
    showAllocationDrawer: state.data.showAllocationDrawer,
    showSettingsDrawer: state.data.showSettingsDrawer,
=======
    isSettingsDrawerOpen,
    isAllocationDrawerOpen,
    setIsWalletModalOpen,
    setIsConnectWalletModalOpen,
    setIsAllocationDrawerOpen,
    setIsSettingsDrawerOpen,
  } = useLayoutStore(state => ({
    isAllocationDrawerOpen: state.data.isAllocationDrawerOpen,
    isSettingsDrawerOpen: state.data.isSettingsDrawerOpen,
    setIsAllocationDrawerOpen: state.setIsAllocationDrawerOpen,
    setIsConnectWalletModalOpen: state.setIsConnectWalletModalOpen,
    setIsSettingsDrawerOpen: state.setIsSettingsDrawerOpen,
    setIsWalletModalOpen: state.setIsWalletModalOpen,
>>>>>>> 21f51eaf
  }));
  const isProjectAdminMode = useIsProjectAdminMode();
  const { data: isPatronMode } = useIsPatronMode();
  const { allocations } = useAllocationsStore(state => ({
    allocations: state.data.allocations,
  }));
  const allocationsPrevRef = useRef(allocations);

  const { allocations } = useAllocationsStore(state => ({
    allocations: state.data.allocations,
  }));
  const allocationsPrevRef = useRef(allocations);

  const tabs = useNavigationTabs(true);
  const [scope, animate] = useAnimate();

  const allocationInfoText = useMemo(() => {
    const epoch = currentEpoch! - 1;

    if (isDecisionWindowOpen) {
      return isMobile
        ? t('epochAllocationWindowOpenShort', { epoch })
        : t('epochAllocationWindowOpen', { epoch });
    }

    return isMobile
      ? t('epochAllocationWindowClosedShort', { epoch })
      : t('epochAllocationWindowClosed', { epoch });
    // eslint-disable-next-line react-hooks/exhaustive-deps
  }, [isDecisionWindowOpen, currentEpoch, isMobile]);

  const buttonWalletText = useMemo(() => {
    if (!isConnected) {
      return !isMobile ? t('connectWallet') : t('connect');
    }

    if (isProjectAdminMode || isPatronMode) {
      return `${isProjectAdminMode ? t('admin') : t('patron')}${isMobile ? '' : ` ${truncateEthAddress(address!, true)}`}`;
    }

    return truncateEthAddress(address!, isMobile);
    // eslint-disable-next-line react-hooks/exhaustive-deps
  }, [address, isConnected, isMobile, isProjectAdminMode, isPatronMode]);

  const onLogoClick = () => {
    if (pathname === ROOT_ROUTES.home.absolute) {
      window.scrollTo({ behavior: 'smooth', top: 0 });
      return;
    }

    navigate(ROOT_ROUTES.home.absolute);
  };

  useEffect(() => {
    if (pathname !== ROOT_ROUTES.settings.absolute || !isDesktop) {
      return;
    }

<<<<<<< HEAD
    setShowSettingsDrawer(true);
=======
    setIsSettingsDrawerOpen(true);
>>>>>>> 21f51eaf
    // eslint-disable-next-line react-hooks/exhaustive-deps
  }, [isDesktop, pathname]);

  useEffect(() => {
    if (showSettingsDrawer && pathname !== ROOT_ROUTES.settings.absolute && !isDesktop) {
      navigate(ROOT_ROUTES.settings.absolute);
      setShowSettingsDrawer(false);
    }
    // eslint-disable-next-line react-hooks/exhaustive-deps
  }, [isDesktop, pathname, showSettingsDrawer]);

  useEffect(() => {
    if (pathname !== ROOT_ROUTES.allocation.absolute || !isDesktop) {
      return;
    }

    setShowAllocationDrawer(true);
    // eslint-disable-next-line react-hooks/exhaustive-deps
  }, [isDesktop, pathname]);

  useEffect(() => {
    if (showAllocationDrawer && pathname !== ROOT_ROUTES.allocation.absolute && !isDesktop) {
      navigate(ROOT_ROUTES.allocation.absolute);
      setShowAllocationDrawer(false);
    }
    // eslint-disable-next-line react-hooks/exhaustive-deps
  }, [isDesktop, pathname, showAllocationDrawer]);

  useEffect(() => {
    if (!scope?.current || allocations.length === allocationsPrevRef.current.length) {
      return;
    }
    animate([
      [scope?.current, { scale: 1.5 }, { duration: 0.15, ease: 'easeOut' }],
      [scope?.current, { scale: 1 }, { duration: 0.15, ease: 'easeOut' }],
    ]);
    allocationsPrevRef.current = allocations;
    // eslint-disable-next-line react-hooks/exhaustive-deps
  }, [allocations]);

  useEffect(() => {
    if (pathname !== ROOT_ROUTES.allocation.absolute || !isDesktop) {
      return;
    }

    setIsAllocationDrawerOpen(true);
    // eslint-disable-next-line react-hooks/exhaustive-deps
  }, [isDesktop, pathname]);

  useEffect(() => {
    if (isAllocationDrawerOpen && pathname !== ROOT_ROUTES.allocation.absolute && !isDesktop) {
      navigate(ROOT_ROUTES.allocation.absolute);
      setIsAllocationDrawerOpen(false);
    }
    // eslint-disable-next-line react-hooks/exhaustive-deps
  }, [isDesktop, pathname, isAllocationDrawerOpen]);

  useEffect(() => {
    if (!scope?.current || allocations.length === allocationsPrevRef.current.length) {
      return;
    }
    animate([
      [scope?.current, { scale: 1.5 }, { duration: 0.15, ease: 'easeOut' }],
      [scope?.current, { scale: 1 }, { duration: 0.15, ease: 'easeOut' }],
    ]);
    allocationsPrevRef.current = allocations;
    // eslint-disable-next-line react-hooks/exhaustive-deps
  }, [allocations]);

  return (
    <div className={cx(styles.root, className)}>
      <Svg classNameSvg={styles.octantLogo} img={octant} onClick={onLogoClick} size={4} />
      {isDesktop && (
        <div className={styles.links}>
          {tabs.map(tab => (
            <div
              key={tab.key}
              className={cx(styles.link, tab.isActive && styles.isActive)}
              onClick={() => navigate(tab.to)}
            >
              {tab.label}
            </div>
          ))}
        </div>
      )}
      <div className={styles.allocationInfo}>
        {!isMobile && <Svg classNameSvg={styles.calendarIcon} img={calendar} size={1.6} />}
        {allocationInfoText}
      </div>
      <Button
<<<<<<< HEAD
        className={cx(
          styles.buttonWallet,
          !isConnected && styles.isConnectButton,
          isPatronMode && styles.isPatronMode,
          isProjectAdminMode && styles.isProjectAdminMode,
        )}
        onClick={() => (isConnected ? setShowWalletModal(true) : setShowConnectWalletModal(true))}
=======
        className={cx(styles.buttonWallet, !isConnected && styles.isConnectButton)}
        onClick={() =>
          isConnected ? setIsWalletModalOpen(true) : setIsConnectWalletModalOpen(true)
        }
>>>>>>> 21f51eaf
        variant="cta"
      >
        {buttonWalletText}
        {isConnected && (
          <Svg classNameSvg={styles.buttonWalletArrow} img={chevronBottom} size={1} />
        )}
      </Button>
      {isDesktop && (
        <Fragment>
          <div
            className={styles.settingsButton}
<<<<<<< HEAD
            onClick={() => setShowSettingsDrawer(!showSettingsDrawer)}
          >
            <Svg classNameSvg={styles.settingsButtonIcon} img={settings} size={2} />
          </div>
          {!isProjectAdminMode && !isPatronMode && (
            <div
              className={styles.allocateButton}
              onClick={() => setShowAllocationDrawer(!showAllocationDrawer)}
            >
              <Svg classNameSvg={styles.allocateButtonIcon} img={allocate} size={2} />
              {allocations.length > 0 && (
                <div
                  ref={scope}
                  className={styles.numberOfAllocations}
                  data-test="Navbar__numberOfAllocations"
                >
                  {allocations.length}
                </div>
              )}
            </div>
          )}
=======
            onClick={() => setIsSettingsDrawerOpen(!isSettingsDrawerOpen)}
          >
            <Svg classNameSvg={styles.settingsButtonIcon} img={settings} size={2} />
          </div>
          <div
            className={styles.allocateButton}
            onClick={() => setIsAllocationDrawerOpen(!isAllocationDrawerOpen)}
          >
            <Svg classNameSvg={styles.allocateButtonIcon} img={allocate} size={2} />
            {allocations.length > 0 && (
              <div
                ref={scope}
                className={styles.numberOfAllocations}
                data-test="Navbar__numberOfAllocations"
              >
                {allocations.length}
              </div>
            )}
          </div>
>>>>>>> 21f51eaf
        </Fragment>
      )}
      {isDesktop && (
        <>
<<<<<<< HEAD
          <Drawer isOpen={showSettingsDrawer} onClose={() => setShowSettingsDrawer(false)}>
            <Settings />
          </Drawer>
          <Drawer isOpen={showAllocationDrawer} onClose={() => setShowAllocationDrawer(false)}>
=======
          <Drawer isOpen={isSettingsDrawerOpen} onClose={() => setIsSettingsDrawerOpen(false)}>
            <Settings />
          </Drawer>
          <Drawer isOpen={isAllocationDrawerOpen} onClose={() => setIsAllocationDrawerOpen(false)}>
>>>>>>> 21f51eaf
            <Allocation />
          </Drawer>
        </>
      )}
    </div>
  );
};

export default LayoutTopBar;<|MERGE_RESOLUTION|>--- conflicted
+++ resolved
@@ -36,21 +36,6 @@
   const { data: isDecisionWindowOpen } = useIsDecisionWindowOpen();
   const { data: currentEpoch } = useCurrentEpoch();
   const {
-<<<<<<< HEAD
-    showSettingsDrawer,
-    showAllocationDrawer,
-    setShowWalletModal,
-    setShowConnectWalletModal,
-    setShowAllocationDrawer,
-    setShowSettingsDrawer,
-  } = useLayoutStore(state => ({
-    setShowAllocationDrawer: state.setShowAllocationDrawer,
-    setShowConnectWalletModal: state.setShowConnectWalletModal,
-    setShowSettingsDrawer: state.setShowSettingsDrawer,
-    setShowWalletModal: state.setShowWalletModal,
-    showAllocationDrawer: state.data.showAllocationDrawer,
-    showSettingsDrawer: state.data.showSettingsDrawer,
-=======
     isSettingsDrawerOpen,
     isAllocationDrawerOpen,
     setIsWalletModalOpen,
@@ -64,7 +49,6 @@
     setIsConnectWalletModalOpen: state.setIsConnectWalletModalOpen,
     setIsSettingsDrawerOpen: state.setIsSettingsDrawerOpen,
     setIsWalletModalOpen: state.setIsWalletModalOpen,
->>>>>>> 21f51eaf
   }));
   const isProjectAdminMode = useIsProjectAdminMode();
   const { data: isPatronMode } = useIsPatronMode();
@@ -73,11 +57,6 @@
   }));
   const allocationsPrevRef = useRef(allocations);
 
-  const { allocations } = useAllocationsStore(state => ({
-    allocations: state.data.allocations,
-  }));
-  const allocationsPrevRef = useRef(allocations);
-
   const tabs = useNavigationTabs(true);
   const [scope, animate] = useAnimate();
 
@@ -123,50 +102,17 @@
       return;
     }
 
-<<<<<<< HEAD
-    setShowSettingsDrawer(true);
-=======
     setIsSettingsDrawerOpen(true);
->>>>>>> 21f51eaf
     // eslint-disable-next-line react-hooks/exhaustive-deps
   }, [isDesktop, pathname]);
 
   useEffect(() => {
-    if (showSettingsDrawer && pathname !== ROOT_ROUTES.settings.absolute && !isDesktop) {
+    if (isSettingsDrawerOpen && pathname !== ROOT_ROUTES.settings.absolute && !isDesktop) {
       navigate(ROOT_ROUTES.settings.absolute);
-      setShowSettingsDrawer(false);
-    }
-    // eslint-disable-next-line react-hooks/exhaustive-deps
-  }, [isDesktop, pathname, showSettingsDrawer]);
-
-  useEffect(() => {
-    if (pathname !== ROOT_ROUTES.allocation.absolute || !isDesktop) {
-      return;
-    }
-
-    setShowAllocationDrawer(true);
-    // eslint-disable-next-line react-hooks/exhaustive-deps
-  }, [isDesktop, pathname]);
-
-  useEffect(() => {
-    if (showAllocationDrawer && pathname !== ROOT_ROUTES.allocation.absolute && !isDesktop) {
-      navigate(ROOT_ROUTES.allocation.absolute);
-      setShowAllocationDrawer(false);
-    }
-    // eslint-disable-next-line react-hooks/exhaustive-deps
-  }, [isDesktop, pathname, showAllocationDrawer]);
-
-  useEffect(() => {
-    if (!scope?.current || allocations.length === allocationsPrevRef.current.length) {
-      return;
-    }
-    animate([
-      [scope?.current, { scale: 1.5 }, { duration: 0.15, ease: 'easeOut' }],
-      [scope?.current, { scale: 1 }, { duration: 0.15, ease: 'easeOut' }],
-    ]);
-    allocationsPrevRef.current = allocations;
-    // eslint-disable-next-line react-hooks/exhaustive-deps
-  }, [allocations]);
+      setIsSettingsDrawerOpen(false);
+    }
+    // eslint-disable-next-line react-hooks/exhaustive-deps
+  }, [isDesktop, pathname, isSettingsDrawerOpen]);
 
   useEffect(() => {
     if (pathname !== ROOT_ROUTES.allocation.absolute || !isDesktop) {
@@ -218,20 +164,15 @@
         {allocationInfoText}
       </div>
       <Button
-<<<<<<< HEAD
         className={cx(
           styles.buttonWallet,
           !isConnected && styles.isConnectButton,
           isPatronMode && styles.isPatronMode,
           isProjectAdminMode && styles.isProjectAdminMode,
         )}
-        onClick={() => (isConnected ? setShowWalletModal(true) : setShowConnectWalletModal(true))}
-=======
-        className={cx(styles.buttonWallet, !isConnected && styles.isConnectButton)}
         onClick={() =>
           isConnected ? setIsWalletModalOpen(true) : setIsConnectWalletModalOpen(true)
         }
->>>>>>> 21f51eaf
         variant="cta"
       >
         {buttonWalletText}
@@ -243,15 +184,14 @@
         <Fragment>
           <div
             className={styles.settingsButton}
-<<<<<<< HEAD
-            onClick={() => setShowSettingsDrawer(!showSettingsDrawer)}
+            onClick={() => setIsSettingsDrawerOpen(!isSettingsDrawerOpen)}
           >
             <Svg classNameSvg={styles.settingsButtonIcon} img={settings} size={2} />
           </div>
           {!isProjectAdminMode && !isPatronMode && (
             <div
               className={styles.allocateButton}
-              onClick={() => setShowAllocationDrawer(!showAllocationDrawer)}
+              onClick={() => setIsAllocationDrawerOpen(!isAllocationDrawerOpen)}
             >
               <Svg classNameSvg={styles.allocateButtonIcon} img={allocate} size={2} />
               {allocations.length > 0 && (
@@ -265,42 +205,14 @@
               )}
             </div>
           )}
-=======
-            onClick={() => setIsSettingsDrawerOpen(!isSettingsDrawerOpen)}
-          >
-            <Svg classNameSvg={styles.settingsButtonIcon} img={settings} size={2} />
-          </div>
-          <div
-            className={styles.allocateButton}
-            onClick={() => setIsAllocationDrawerOpen(!isAllocationDrawerOpen)}
-          >
-            <Svg classNameSvg={styles.allocateButtonIcon} img={allocate} size={2} />
-            {allocations.length > 0 && (
-              <div
-                ref={scope}
-                className={styles.numberOfAllocations}
-                data-test="Navbar__numberOfAllocations"
-              >
-                {allocations.length}
-              </div>
-            )}
-          </div>
->>>>>>> 21f51eaf
         </Fragment>
       )}
       {isDesktop && (
         <>
-<<<<<<< HEAD
-          <Drawer isOpen={showSettingsDrawer} onClose={() => setShowSettingsDrawer(false)}>
-            <Settings />
-          </Drawer>
-          <Drawer isOpen={showAllocationDrawer} onClose={() => setShowAllocationDrawer(false)}>
-=======
           <Drawer isOpen={isSettingsDrawerOpen} onClose={() => setIsSettingsDrawerOpen(false)}>
             <Settings />
           </Drawer>
           <Drawer isOpen={isAllocationDrawerOpen} onClose={() => setIsAllocationDrawerOpen(false)}>
->>>>>>> 21f51eaf
             <Allocation />
           </Drawer>
         </>
