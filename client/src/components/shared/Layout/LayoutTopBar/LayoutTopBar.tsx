import cx from 'classnames';
import { useAnimate, motion, AnimatePresence } from 'framer-motion';
import React, { FC, Fragment, useEffect, useMemo, useRef, useState } from 'react';
import { useTranslation } from 'react-i18next';
import { useLocation, useNavigate } from 'react-router-dom';
import { useAccount } from 'wagmi';

import Allocation from 'components/Allocation';
import Settings from 'components/Settings';
import LayoutTopBarCalendar from 'components/shared/Layout/LayoutTopBarCalendar';
import Button from 'components/ui/Button';
import Drawer from 'components/ui/Drawer';
import Svg from 'components/ui/Svg';
import TinyLabel from 'components/ui/TinyLabel';
import networkConfig from 'constants/networkConfig';
import { WINDOW_PROJECTS_SCROLL_Y } from 'constants/window';
import useIsProjectAdminMode from 'hooks/helpers/useIsProjectAdminMode';
import useMediaQuery from 'hooks/helpers/useMediaQuery';
import useNavigationTabs from 'hooks/helpers/useNavigationTabs';
import useIsPatronMode from 'hooks/queries/useIsPatronMode';
import { ROOT_ROUTES } from 'routes/RootRoutes/routes';
import useAllocationsStore from 'store/allocations/store';
import useDelegationStore from 'store/delegation/store';
import useLayoutStore from 'store/layout/store';
import { octant } from 'svg/logo';
import { chevronBottom, cross } from 'svg/misc';
import { allocate, settings } from 'svg/navigation';
import truncateEthAddress from 'utils/truncateEthAddress';

import styles from './LayoutTopBar.module.scss';
import LayoutTopBarProps from './types';

const LayoutTopBar: FC<LayoutTopBarProps> = ({ className }) => {
  const dataTestRoot = 'LayoutTopBar';
  const { t, i18n } = useTranslation('translation', { keyPrefix: 'layout.topBar' });
  const { isDesktop, isMobile } = useMediaQuery();
  const { isConnected, address } = useAccount();
  const { pathname } = useLocation();
  const navigate = useNavigate();
  const {
    isSettingsDrawerOpen,
    isAllocationDrawerOpen,
    setIsWalletModalOpen,
    setIsConnectWalletModalOpen,
    setIsAllocationDrawerOpen,
    setIsSettingsDrawerOpen,
  } = useLayoutStore(state => ({
    isAllocationDrawerOpen: state.data.isAllocationDrawerOpen,
    isSettingsDrawerOpen: state.data.isSettingsDrawerOpen,
    setIsAllocationDrawerOpen: state.setIsAllocationDrawerOpen,
    setIsConnectWalletModalOpen: state.setIsConnectWalletModalOpen,
    setIsSettingsDrawerOpen: state.setIsSettingsDrawerOpen,
    setIsWalletModalOpen: state.setIsWalletModalOpen,
  }));

  const { isTimeoutListPresenceModalOpen } = useDelegationStore(state => ({
    isTimeoutListPresenceModalOpen: state.data.isTimeoutListPresenceModalOpen,
  }));
  const isProjectAdminMode = useIsProjectAdminMode();
  const { data: isPatronMode } = useIsPatronMode();
  const { allocations } = useAllocationsStore(state => ({
    allocations: state.data.allocations,
  }));
  const [isCloseButtonExpanded, setIsCloseButtonExpanded] = useState(true);

  const allocationsPrevRef = useRef(allocations);

  const tabs = useNavigationTabs(true);
  const [scope, animate] = useAnimate();
  const [closeButtonRef, animateCloseButton] = useAnimate();

  const isTestnet = window.Cypress ? !!window.isTestnetCypress : networkConfig.isTestnet;

  const buttonWalletText = useMemo(() => {
    if (!isConnected || !address) {
      return !isMobile ? t('connectWallet') : t('connect');
    }

    if (isProjectAdminMode || isPatronMode) {
      return `${isProjectAdminMode ? t('admin') : t('patron')}${isMobile ? '' : ` ${truncateEthAddress(address!, true)}`}`;
    }

    return truncateEthAddress(address!, isMobile);
    // eslint-disable-next-line react-hooks/exhaustive-deps
  }, [address, isConnected, isMobile, isProjectAdminMode, isPatronMode, i18n.language]);

  const onLogoClick = () => {
    if (pathname === ROOT_ROUTES.home.absolute) {
      window.scrollTo({ behavior: 'smooth', top: 0 });
      return;
    }

    navigate(ROOT_ROUTES.home.absolute);
  };

  useEffect(() => {
    if (pathname !== ROOT_ROUTES.settings.absolute || !isDesktop) {
      return;
    }

    setIsSettingsDrawerOpen(true);
    // eslint-disable-next-line react-hooks/exhaustive-deps
  }, [isDesktop, pathname]);

  useEffect(() => {
    if (isSettingsDrawerOpen && pathname !== ROOT_ROUTES.settings.absolute && !isDesktop) {
      navigate(ROOT_ROUTES.settings.absolute);
      setIsSettingsDrawerOpen(false);
    }
    // eslint-disable-next-line react-hooks/exhaustive-deps
  }, [isDesktop, pathname, isSettingsDrawerOpen]);

  useEffect(() => {
    if (
      pathname !== ROOT_ROUTES.allocation.absolute ||
      !isDesktop ||
      isPatronMode ||
      isProjectAdminMode
    ) {
      return;
    }

    setIsAllocationDrawerOpen(true);
    // eslint-disable-next-line react-hooks/exhaustive-deps
  }, [isDesktop, pathname, isPatronMode, isProjectAdminMode]);

  useEffect(() => {
    if (isAllocationDrawerOpen && pathname !== ROOT_ROUTES.allocation.absolute && !isDesktop) {
      navigate(ROOT_ROUTES.allocation.absolute);
      setIsAllocationDrawerOpen(false);
    }
    // eslint-disable-next-line react-hooks/exhaustive-deps
  }, [isDesktop, pathname, isAllocationDrawerOpen]);

  useEffect(() => {
    if (!scope?.current || allocations.length === allocationsPrevRef.current.length) {
      return;
    }
    animate([
      [scope?.current, { scale: 1.5 }, { duration: 0.15, ease: 'easeOut' }],
      [scope?.current, { scale: 1 }, { duration: 0.15, ease: 'easeOut' }],
    ]);
    allocationsPrevRef.current = allocations;
    // eslint-disable-next-line react-hooks/exhaustive-deps
  }, [allocations]);

  useEffect(() => {
    if (!closeButtonRef?.current) {
      return;
    }
    animateCloseButton(
      closeButtonRef?.current,
      {
        width: isCloseButtonExpanded ? '13.2rem' : '3.2rem',
      },
      { delay: 0.25 },
    );
    // eslint-disable-next-line react-hooks/exhaustive-deps
  }, [isCloseButtonExpanded]);

  return (
    <div className={cx(styles.root, className)} data-test={dataTestRoot}>
      <div className={styles.logoWrapper}>
        <Svg
          classNameSvg={cx(styles.octantLogo, isTestnet && styles.isTestnet)}
          dataTest={`${dataTestRoot}__Logo`}
          img={octant}
          onClick={onLogoClick}
          size={4}
        />
        {isTestnet && (
          <TinyLabel
            className={styles.testnetIndicator}
            dataTest={`${dataTestRoot}__Logo__testnetIndicator`}
            onClick={onLogoClick}
            text={networkConfig.name}
            textClassName={styles.testnetIndicatorText}
          />
        )}
      </div>
      {isDesktop && (
        <div className={styles.links} data-test={`${dataTestRoot}__links`}>
          {tabs.map(({ label, to, isActive, isDisabled, key }) => (
            <div
              key={key}
              className={cx(
                styles.link,
                isActive && styles.isActive,
                isTestnet && styles.isTestnet,
              )}
              data-test={`${dataTestRoot}__link--${key}`}
              onClick={
                isDisabled && to
                  ? () => {}
                  : () => {
                      if (pathname === ROOT_ROUTES.projects.absolute) {
                        window[WINDOW_PROJECTS_SCROLL_Y] = window.scrollY;
                      }
                      navigate(to);
                    }
              }
            >
              {label}
              {isActive ? (
                <div className={styles.underlineWrapper}>
                  <motion.div
                    animate={{ opacity: 1 }}
                    className={styles.underline}
                    data-test={`${dataTestRoot}__underline--${key}`}
                    initial={{ opacity: 0 }}
                  />
                </div>
              ) : null}
            </div>
          ))}
        </div>
      )}
      <LayoutTopBarCalendar />
      <Button
        className={cx(
          styles.buttonWallet,
          !isConnected && styles.isConnectButton,
          isPatronMode && styles.isPatronMode,
          isProjectAdminMode && styles.isProjectAdminMode,
        )}
        dataTest={`${dataTestRoot}__Button`}
        onClick={() =>
          isConnected ? setIsWalletModalOpen(true) : setIsConnectWalletModalOpen(true)
        }
        variant="cta"
      >
        {buttonWalletText}
        {isConnected && (
          <Svg classNameSvg={styles.buttonWalletArrow} img={chevronBottom} size={1} />
        )}
      </Button>
      {isDesktop && (
        <Fragment>
          <div
            className={cx(styles.settingsButton, isTestnet && styles.isTestnet)}
            data-test={`${dataTestRoot}__settingsButton`}
            onClick={() => setIsSettingsDrawerOpen(!isSettingsDrawerOpen)}
          >
            <Svg classNameSvg={styles.settingsButtonIcon} img={settings} size={2} />
          </div>
          {!(isProjectAdminMode || isPatronMode) && (
            <div
              className={cx(styles.allocateButton, isTestnet && styles.isTestnet)}
              data-test={`${dataTestRoot}__allocationButton`}
              onClick={() => setIsAllocationDrawerOpen(!isAllocationDrawerOpen)}
            >
              <Svg classNameSvg={styles.allocateButtonIcon} img={allocate} size={2} />
              {allocations.length > 0 && (
                <div
                  ref={scope}
                  className={styles.numberOfAllocations}
                  data-test={`${dataTestRoot}__numberOfAllocations`}
                >
                  {allocations.length}
                </div>
              )}
            </div>
          )}
        </Fragment>
      )}
      {isDesktop && (
        <>
          <Drawer
            dataTest="SettingsDrawer"
            isOpen={isSettingsDrawerOpen && !isTimeoutListPresenceModalOpen?.value}
            onClose={() => setIsSettingsDrawerOpen(false)}
          >
            <Settings />
          </Drawer>
<<<<<<< HEAD
          {!(isPatronMode || isProjectAdminMode) && (
            <Drawer
              dataTest="AllocationDrawer"
              isOpen={isAllocationDrawerOpen && !isTimeoutListPresenceModalOpen?.value}
              onClose={() => setIsAllocationDrawerOpen(false)}
            >
              <Allocation />
            </Drawer>
          )}
=======
          <Drawer
            CustomCloseButton={
              <div
                ref={closeButtonRef}
                className={cx(
                  styles.customCloseButton,
                  isCloseButtonExpanded && styles.isCloseButtonExpanded,
                )}
                data-test="AllocationDrawer__closeButton"
                onClick={() => setIsAllocationDrawerOpen(false)}
              >
                <AnimatePresence>
                  {isCloseButtonExpanded && (
                    <motion.div
                      animate={{ opacity: 1 }}
                      className={styles.customCloseButtonText}
                      exit={{ opacity: 0 }}
                      initial={{ opacity: 0 }}
                      transition={{ delay: 0.25 }}
                    >
                      {t('closeDrawerWithArrow')}
                    </motion.div>
                  )}
                </AnimatePresence>
                <Svg classNameSvg={styles.customCloseButtonSvg} img={cross} size={1} />
              </div>
            }
            dataTest="AllocationDrawer"
            isOpen={isAllocationDrawerOpen && !isTimeoutListPresenceModalOpen?.value}
            onClose={() => setIsAllocationDrawerOpen(false)}
            onMouseLeave={() => setIsCloseButtonExpanded(false)}
            onMouseOver={() => setIsCloseButtonExpanded(true)}
          >
            <Allocation />
          </Drawer>
>>>>>>> 5f08e95b
        </>
      )}
    </div>
  );
};

export default LayoutTopBar;<|MERGE_RESOLUTION|>--- conflicted
+++ resolved
@@ -272,53 +272,43 @@
           >
             <Settings />
           </Drawer>
-<<<<<<< HEAD
           {!(isPatronMode || isProjectAdminMode) && (
             <Drawer
+              CustomCloseButton={
+                <div
+                  ref={closeButtonRef}
+                  className={cx(
+                    styles.customCloseButton,
+                    isCloseButtonExpanded && styles.isCloseButtonExpanded,
+                  )}
+                  data-test="AllocationDrawer__closeButton"
+                  onClick={() => setIsAllocationDrawerOpen(false)}
+                >
+                  <AnimatePresence>
+                    {isCloseButtonExpanded && (
+                      <motion.div
+                        animate={{ opacity: 1 }}
+                        className={styles.customCloseButtonText}
+                        exit={{ opacity: 0 }}
+                        initial={{ opacity: 0 }}
+                        transition={{ delay: 0.25 }}
+                      >
+                        {t('closeDrawerWithArrow')}
+                      </motion.div>
+                    )}
+                  </AnimatePresence>
+                  <Svg classNameSvg={styles.customCloseButtonSvg} img={cross} size={1} />
+                </div>
+              }
               dataTest="AllocationDrawer"
               isOpen={isAllocationDrawerOpen && !isTimeoutListPresenceModalOpen?.value}
               onClose={() => setIsAllocationDrawerOpen(false)}
+              onMouseLeave={() => setIsCloseButtonExpanded(false)}
+              onMouseOver={() => setIsCloseButtonExpanded(true)}
             >
               <Allocation />
             </Drawer>
           )}
-=======
-          <Drawer
-            CustomCloseButton={
-              <div
-                ref={closeButtonRef}
-                className={cx(
-                  styles.customCloseButton,
-                  isCloseButtonExpanded && styles.isCloseButtonExpanded,
-                )}
-                data-test="AllocationDrawer__closeButton"
-                onClick={() => setIsAllocationDrawerOpen(false)}
-              >
-                <AnimatePresence>
-                  {isCloseButtonExpanded && (
-                    <motion.div
-                      animate={{ opacity: 1 }}
-                      className={styles.customCloseButtonText}
-                      exit={{ opacity: 0 }}
-                      initial={{ opacity: 0 }}
-                      transition={{ delay: 0.25 }}
-                    >
-                      {t('closeDrawerWithArrow')}
-                    </motion.div>
-                  )}
-                </AnimatePresence>
-                <Svg classNameSvg={styles.customCloseButtonSvg} img={cross} size={1} />
-              </div>
-            }
-            dataTest="AllocationDrawer"
-            isOpen={isAllocationDrawerOpen && !isTimeoutListPresenceModalOpen?.value}
-            onClose={() => setIsAllocationDrawerOpen(false)}
-            onMouseLeave={() => setIsCloseButtonExpanded(false)}
-            onMouseOver={() => setIsCloseButtonExpanded(true)}
-          >
-            <Allocation />
-          </Drawer>
->>>>>>> 5f08e95b
         </>
       )}
     </div>
