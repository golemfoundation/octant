import { useConnectModal, WalletButton } from '@rainbow-me/rainbowkit';
import cx from 'classnames';
import React, { FC, Fragment } from 'react';
import { useTranslation } from 'react-i18next';
import { useConnect } from 'wagmi';

import BoxRounded from 'components/ui/BoxRounded';
import Loader from 'components/ui/Loader';
import Svg from 'components/ui/Svg';
import networkConfig from 'constants/networkConfig';
import { browserWallet, walletConnect, ledgerConnect } from 'svg/wallet';

import styles from './LayoutConnectWallet.module.scss';

const LayoutConnectWallet: FC = () => {
  const { t } = useTranslation('translation', {
    keyPrefix: 'components.dedicated.connectWallet',
  });
  const { connectors, status, connect: onConnectAnyConnector } = useConnect();
  const { connectModalOpen: isOpen } = useConnectModal();

  const browserWalletConnector = connectors.find(
    // eslint-disable-next-line @typescript-eslint/naming-convention
    ({ id }) => id === 'injected',
  );

  const isBrowserWalletConnecting = status === 'pending';

  const connectBrowserWallet = (): void => {
    if (!browserWalletConnector) {
      return;
    }
    onConnectAnyConnector({ connector: browserWalletConnector });
  };

  return (
    <Fragment>
      {browserWalletConnector && (
        <BoxRounded
          className={styles.walletTile}
          dataTest="ConnectWallet__BoxRounded--browserWallet"
          isGrey
          justifyContent="start"
          onClick={isBrowserWalletConnecting ? undefined : connectBrowserWallet}
        >
          {isBrowserWalletConnecting ? (
            <>
              <div className={styles.icon}>
                <Loader />
              </div>
              <div className={styles.label}>{t('connecting')}</div>
            </>
          ) : (
            <>
              <Svg
                classNameWrapper={styles.icon}
                displayMode="wrapperCustom"
                img={browserWallet}
                size={3.2}
              />
              <div className={styles.label}>{t('browserWallet')}</div>
            </>
          )}
        </BoxRounded>
      )}
      <WalletButton.Custom wallet="walletConnect">
        {({ ready: isReady, connect: onConnect }) => (
          <BoxRounded
            className={styles.walletTile}
            dataTest="ConnectWallet__BoxRounded--walletConnect"
            isGrey
            justifyContent="start"
            // In Cypress isReady is sometimes always false. To bypass that, we open modal regardless.
            onClick={
<<<<<<< HEAD
              window.Cypress === undefined || !isReady || isOpen || isBrowserWalletConnecting
=======
              window.Cypress === undefined && (!isReady || isOpen || isBrowserWalletConnecting)
>>>>>>> e37da579
                ? undefined
                : onConnect
            }
          >
            <Svg
              classNameSvg={cx(!isOpen && isBrowserWalletConnecting && styles.iconGrey)}
              classNameWrapper={styles.icon}
              displayMode="wrapperCustom"
              img={walletConnect}
              size={2.4}
            />
            <div
              className={cx(styles.label, !isOpen && isBrowserWalletConnecting && styles.labelGrey)}
            >
              {t('walletConnect')}
            </div>
          </BoxRounded>
        )}
      </WalletButton.Custom>
      {!networkConfig.isTestnet && (
        <WalletButton.Custom wallet="ledger">
          {({ ready: isReady, connect: onConnect }) => (
            <BoxRounded
              className={styles.walletTile}
              dataTest="ConnectWallet__BoxRounded--ledgerConnect"
              isGrey
              justifyContent="start"
              onClick={!isReady || isOpen || isBrowserWalletConnecting ? undefined : onConnect}
            >
              <Svg
                classNameSvg={cx(!isOpen && isBrowserWalletConnecting && styles.iconGrey)}
                classNameWrapper={styles.icon}
                displayMode="wrapperCustom"
                img={ledgerConnect}
                size={2.4}
              />
              <div
                className={cx(
                  styles.label,
                  !isOpen && isBrowserWalletConnecting && styles.labelGrey,
                )}
              >
                {t('ledgerConnect')}
              </div>
            </BoxRounded>
          )}
        </WalletButton.Custom>
      )}
    </Fragment>
  );
};

export default LayoutConnectWallet;<|MERGE_RESOLUTION|>--- conflicted
+++ resolved
@@ -72,11 +72,7 @@
             justifyContent="start"
             // In Cypress isReady is sometimes always false. To bypass that, we open modal regardless.
             onClick={
-<<<<<<< HEAD
-              window.Cypress === undefined || !isReady || isOpen || isBrowserWalletConnecting
-=======
               window.Cypress === undefined && (!isReady || isOpen || isBrowserWalletConnecting)
->>>>>>> e37da579
                 ? undefined
                 : onConnect
             }
