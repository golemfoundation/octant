import { useConnectModal, WalletButton } from '@rainbow-me/rainbowkit';
import cx from 'classnames';
import React, { FC, Fragment } from 'react';
import { useTranslation } from 'react-i18next';
import { useConnect } from 'wagmi';

import BoxRounded from 'components/ui/BoxRounded';
import Loader from 'components/ui/Loader';
import Svg from 'components/ui/Svg';
import networkConfig from 'constants/networkConfig';
import { browserWallet, walletConnect, ledgerConnect } from 'svg/wallet';

import styles from './LayoutConnectWallet.module.scss';

const LayoutConnectWallet: FC = () => {
  const { t } = useTranslation('translation', {
    keyPrefix: 'components.dedicated.connectWallet',
  });
  const { connectors, status, connect: onConnectAnyConnector } = useConnect();
  const { connectModalOpen: isOpen } = useConnectModal();

  const browserWalletConnector = connectors.find(
    // eslint-disable-next-line @typescript-eslint/naming-convention
    ({ id }) => id === 'injected',
  );

  const isBrowserWalletConnecting = status === 'pending';

  const connectBrowserWallet = (): void => {
    if (!browserWalletConnector) {
      return;
    }
    onConnectAnyConnector({ connector: browserWalletConnector });
  };

  return (
    <Fragment>
      {browserWalletConnector && (
        <BoxRounded
          className={styles.walletTile}
          dataTest="ConnectWallet__BoxRounded--browserWallet"
          isGrey
          justifyContent="start"
          onClick={isBrowserWalletConnecting ? undefined : connectBrowserWallet}
        >
          {isBrowserWalletConnecting ? (
            <>
              <div className={styles.icon}>
                <Loader />
              </div>
              <div className={styles.label}>{t('connecting')}</div>
            </>
          ) : (
            <>
              <Svg
                classNameWrapper={styles.icon}
                displayMode="wrapperCustom"
                img={browserWallet}
                size={3.2}
              />
              <div className={styles.label}>{t('browserWallet')}</div>
            </>
          )}
        </BoxRounded>
      )}
      <WalletButton.Custom wallet="walletConnect">
        {({ ready: isReady, connect: onConnect }) => (
          <BoxRounded
            className={styles.walletTile}
            dataTest="ConnectWallet__BoxRounded--walletConnect"
            isGrey
            justifyContent="start"
            // In Cypress isReady is sometimes always false. To bypass that, we open modal regardless.
<<<<<<< HEAD
            onClick={window.Cypress === undefined || !isReady || isOpen || isBrowserWalletConnecting ? undefined : onConnect}
=======
            onClick={
              window.Cypress === undefined && (!isReady || isOpen || isBrowserWalletConnecting)
                ? undefined
                : onConnect
            }
>>>>>>> 23f21ec3
          >
            <Svg
              classNameSvg={cx(!isOpen && isBrowserWalletConnecting && styles.iconGrey)}
              classNameWrapper={styles.icon}
              displayMode="wrapperCustom"
              img={walletConnect}
              size={2.4}
            />
            <div
              className={cx(styles.label, !isOpen && isBrowserWalletConnecting && styles.labelGrey)}
            >
              {t('walletConnect')}
            </div>
          </BoxRounded>
        )}
      </WalletButton.Custom>
      {!networkConfig.isTestnet && (
        <WalletButton.Custom wallet="ledger">
          {({ ready: isReady, connect: onConnect }) => (
            <BoxRounded
              className={styles.walletTile}
              dataTest="ConnectWallet__BoxRounded--ledgerConnect"
              isGrey
              justifyContent="start"
              onClick={!isReady || isOpen || isBrowserWalletConnecting ? undefined : onConnect}
            >
              <Svg
                classNameSvg={cx(!isOpen && isBrowserWalletConnecting && styles.iconGrey)}
                classNameWrapper={styles.icon}
                displayMode="wrapperCustom"
                img={ledgerConnect}
                size={2.4}
              />
              <div
                className={cx(
                  styles.label,
                  !isOpen && isBrowserWalletConnecting && styles.labelGrey,
                )}
              >
                {t('ledgerConnect')}
              </div>
            </BoxRounded>
          )}
        </WalletButton.Custom>
      )}
    </Fragment>
  );
};

export default LayoutConnectWallet;<|MERGE_RESOLUTION|>--- conflicted
+++ resolved
@@ -71,15 +71,11 @@
             isGrey
             justifyContent="start"
             // In Cypress isReady is sometimes always false. To bypass that, we open modal regardless.
-<<<<<<< HEAD
-            onClick={window.Cypress === undefined || !isReady || isOpen || isBrowserWalletConnecting ? undefined : onConnect}
-=======
             onClick={
               window.Cypress === undefined && (!isReady || isOpen || isBrowserWalletConnecting)
                 ? undefined
                 : onConnect
             }
->>>>>>> 23f21ec3
           >
             <Svg
               classNameSvg={cx(!isOpen && isBrowserWalletConnecting && styles.iconGrey)}
