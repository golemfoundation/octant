--- conflicted
+++ resolved
@@ -79,14 +79,6 @@
   };
 
   useEffect(() => {
-<<<<<<< HEAD
-    if (isOpen) {
-      document.body.style.overflowY = 'hidden';
-      return;
-    }
-
-    document.body.style.overflowY = 'scroll';
-=======
     if (!isOpen) {
       return;
     }
@@ -99,7 +91,6 @@
     const scrollBarWidth = windowWidth - documentWidth; // scrollbar width
     document.body.style.paddingRight = `${scrollBarWidth}px`;
     document.body.style.overflowY = 'hidden';
->>>>>>> b6e53681
   }, [isOpen]);
 
   return (
