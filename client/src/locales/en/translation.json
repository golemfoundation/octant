{
  "api": {
    "errorMessage": {
      "allocations": {
        "allocateAboveRewardsBudget": "You don't have that much in your rewards budget. Please try again when you have earned some more rewards.",
        "decisionWindowClosed": "The allocation period is not open at the moment. Please try again later.",
        "notStartedYet": "The epoch hasn't started yet. Please try again later."
      },
      "deposits": {
        "cannotTransferFromSender": "Something went wrong with the GLM transfer, but your funds are safe. Please try again.",
        "depositIsSmaller": "Not enough funds."
      },
      "history": {
        "loadingEncounteredAnError": "Loading of history of operations encountered a problem. Please try again."
      },
      "userRejectedWalletOperation": "Wallet rejected the operation",
      "default": {
        "title": "Sorry, something went wrong there",
        "message": "Please reload the app and try again"
      },
      "ipfs": {
        "message": "We seem to be having trouble loading data from IPFS, please hang on or try reloading"
      }
    }
  },
  "common": {
    "availableNow": "Available now",
    "close": "Close",
    "closes": "Closes",
    "copied": "Copied",
    "copy": "Copy link",
    "days": "Days",
    "donations": "Donations",
    "withdrawals": "Withdrawals",
    "done": "Done",
    "gettingStarted": "Getting started",
    "lockGlm": "Lock GLM",
    "personal": "Personal",
    "personalAllocation": "Personal allocation",
    "projectForbiddenOperation": "As a project you are not able to proceed with this operation",
    "rewards": "Rewards {{rewards}}",
    "matchFunding": "Match funding",
    "valueCantBeEmpty": "Value can't be empty",
    "lessThan1m": "less than 1m",
    "donors": "Donors",
    "projects": "Projects",
    "available": "Available",
    "totalDonated": "Total donated",
    "waitingForConfirmation": "Waiting for confirmation",
    "pending": "Pending",
    "amount": "Amount",
    "edit": "Edit",
    "donated": "Donated",
    "lockedGLM": "Locked GLM",
    "unlockedGLM": "Unlocked GLM",
    "total": "Total",
    "matching": "Matching",
    "confirmed": "Confirmed",
    "update": "Update"
  },
  "components": {
    "allocation": {
      "emptyState": "Lock 100 GLM or more to earn rewards, then allocate some<br />to support projects within the Allocation Window.<br /><0>View projects ↗</0>",
      "emptyStateAWOpen": "Visit the <0>Projects view</0> to add your favourite projects<br/> so you can donate rewards to them here",
      "emptyStateMobile": "Lock 100 GLM or more to earn rewards, then allocate some<br />to support projects within the Allocation Window.<br /><0>View projects ↗</0>",
      "emptyStateMobileAWOpen": "Visit the <0>Projects view</0> to add your favourite<br/> projects so you can donate rewards to them here",
      "allocationList": "Allocation List",
      "lowUQScoreModal": {
        "header": "Your UQ score is below 15",
        "text": "A Passport XYZ score of 15 or over will boost your match funding by 10x. To increase your score, visit the custom Passport dashboard below to add more stamps before you allocate.",
        "checkboxLabel": "I understand I will only receive 10% of the max. match funding",
        "goToGitcoinPassportCustomOctantDashboard": "Go to Passport dashboard",
        "proceedToAllocate": "Allocate anyway",
        "toasts": {
          "success": {
            "title": "You successfully increased your UQ score",
            "message": "Full matching leverage is now available to you"
          }
        }
      },
      "multisigSignatureToast": {
        "title": "Multi-sig: signature needed",
        "message": "At least one signature is required to start allocation. Please do not close Octant."
      },
      "allocationItem": {
        "epoch1": "No funding threshold in Epoch 1",
        "standard": "{{sum}} / {{threshold}}",
        "simulate": "Your impact {{value}}",
        "simulateLoading": "Calculating..."
      }
    },
    "shared": {
      "onboardingStepper": {
        "reopenOnboarding": "Reopen onboarding"
      }
    },
    "home": {
      "homeRewards": {
        "currentRewards": "Current rewards",
        "currentDonations": "Current donations",
        "totalRewards": "Total rewards",
        "currentMatchFunding": "Current match funding",
        "rewardsRate": "Rewards rate",
        "rewardsRateTooltip": "Rewards rate is the percentage of your locked GLM you earn as rewards per epoch",
        "epochTotalMatchFunding": "Epoch total match funding",
        "epochMF": "Epoch MF"
      },
      "homeGridVideoBar": {
        "learnHowToUseOctant": "Learn how to use Octant",
        "closeVideoWithArrow": "Close video ->"
      },
      "homeGridCurrentGlmLock": {
        "currentGlmLock": "Current GLM lock",
        "editLockedGLM": "Lock / unlock GLM",
        "effective": "Effective",
        "tooltipText": "Effective Lock (EL) is your GLM that's earning rewards. The more you lock and the earlier you lock it, the more you earn. Any unlocked GLM is removed from EL for the whole epoch. EL must be 100+ to earn any rewards.",
        "modalLockGlm": {
          "unlockGLM": "Unlock GLM",
          "lockGlmBudgetBox": {
            "availableToUnlock": "Available to unlock",
            "currentlyLocked": "Currently Locked",
            "walletBalance": "Wallet balance",
            "timeLockedInSablier": "Time locked in Sablier",
            "lockedInSablier": "Locked in Sablier",
            "unlockInSablier": "Unlock in Sablier"
          }
        },
        "raffleWinnerBadge": {
          "text": "{{value}} GLM",
          "textCancelled": "{{value}} GLM stream cancelled",
          "tooltipWinningRow": "{{value}} GLM locked in Sablier until {{date}}",
          "tooltipStreamCancelled": "Your Sablier stream was canceled due to your inactivity in the last allocation window. If you believe this is a mistake, please open a help ticket on Discord.",
          "tooltipCurrentBalanceRow": "{{value}} your locked balance"
        }
      },
      "homeGridPersonalAllocation": {
        "yourFunds": "Your funds",
        "withdrawToWallet": "Withdraw rewards",
        "pendingFundsAvailableAfter": "Pending funds available after",
        "modalWithdrawEth": {
          "withdrawETH": "Withdraw ETH",
          "estimatedGasPrice": "Est. gas price",
          "withdrawAll": "Withdraw all"
        }
      },
      "homeGridUQScore": {
        "yourUniquenessScore": "Your uniqueness score",
        "isOnTimeOutListLabel": "Sybil account",
        "recalculate": "Recalculate",
        "delegate": "Delegate",
        "whatIsThis": "What is this?",
        "scoreTooLow": "Score too low? Visit the Octant Passport dashboard",
        "wantToDispute": "Want to dispute sybil status? Please use this form",
        "addresses": "addresses",
        "primary": "Primary",
        "noWalletConnected": "No wallet connected",
        "addressScore": {
          "signMessage": "Sign message"
        },
        "progressPath": {
          "checkingPassportScore": "Checking Passport score",
          "finished": "Finished",
          "checkingAllowlist": "Checking allowlist"
        },
        "modalCalculatingYourUniqueness": {
<<<<<<< HEAD
          "calculatingYourUniquenessHeaders": {
            "step1": "What is Passport score?",
            "step2": "How to check your Passport score",
            "step3": "Keeping funding fair"
          },
          "calculatingYourUniquenessStep1": "We use <0>Gitcoin\u00a0Passport</0>, an onchain reputation system, to match and multiply allocations from real people.<br/><br/>If you have a Passport score of 15 or higher, we'll match your allocation and apply the max multiplier. If not, the multiplier is capped at 10%.",
          "calculatingYourUniquenessStep2": "To check your Passport score, go to the <0>Passport Dashboard on Gitcoin.</0><br/><br/>From there you can add stamps to improve  your score. You can also delegate your score from a different address.",
          "calculatingYourUniquenessStep3": "By applying Gitcoin Passport Score we keep our project funding fair and effective.<br/><br/>To learn more, check out <0>Gitcoin's handy guide on improving your score</0>"
=======
          "calculatingYourUniqueness": "Calculating your uniqueness",
          "calculatingYourUniquenessStep1": "To prove your uniqueness you need a <0>Passport\u00a0XYZ</0> score of 15 or higher.<br/><br/>If you have this your donations will attract the maximum amount of match funding. If not, maximum match funding will be set to 10%.<br/><br/>You can increase your score in a couple of different ways.",
          "calculatingYourUniquenessStep2": "You can go to our <0>Passport dashboard</0> and add stamps to the score for your Octant address.<br/><br/>If your Passport score is not on your primary address, you can delegate your score from another address with a 15+ Passport score. <br/><br/>You can only do this once, and it must be done before allocating to benefit the current epoch.",
          "calculatingYourUniquenessStep3": "Delegation will not link your addresses or compromise your privacy in any way.<br/><br/>We require proof of uniqueness to defend against sybil attacks as we have switched  to a quadratic funding model.<br/><br/> To learn more, check out Passport’s handy <0>guide on improving your score.</0>"
>>>>>>> d05ec57e
        },
        "modalCalculatingUQScore": {
          "signMessages": "Sign messages",
          "switchAccount": "Switch account",
          "calculatingScore": "Calculating score",
          "delegationFailedText": "Delegation failed — your score needs to be 15 or higher. Please try another address",
          "toasts": {
            "unableToDelegateToAddressWithPositiveGLMLock": {
              "title": "Address with GLM locked",
              "message": "Please delegate to an address without GLM locked"
            }
          }
        },
        "modalRecalculatingScore": {
          "recalculatingScore": "Recalculating score"
        },
        "toasts": {
          "delegationTooManyUniqueAddresses": {
            "title": "Too many accounts",
            "message": "Please connect up to 10 accounts to check your delegation status"
          }
        }
      },
      "homeGridRewardsEstimator": {
        "rewardsEstimator": "Rewards estimator",
        "enterGLMAmount": "Enter a GLM amount",
        "lockForEpoch_one": "Lock for {{count}} epoch",
        "lockForEpoch_other": "Lock for {{count}} epochs",
        "minimalUqValueGivingMultiplier1": "UQ 15+",
        "errors": {
          "valueCryptoTooBig": "That isn’t a valid amount"
        }
      },
      "homeGridTransactions": {
        "transactions": "Transactions",
        "modalTransactionDetails": {
          "header": {
            "allocation": "Epoch {{epoch}} Allocations",
            "withdrawal": "Withdrew ETH"
          },
          "sections": {
            "allocationProjects": "Projects ({{projectsNumber}})",
            "gasPrice": "Gas price",
            "viewOnEtherscan": "View on Etherscan",
            "estimatedLeverage": "Est. leverage",
            "finalMatchFunding": "Final match funding",
            "when": "When",
            "matchingFundDonation": "Matching fund donation",
            "leverageUnknown": "Unknown",
            "allocationTooltips": {
              "leverageUnknown": "We do not know the leverage for this past allocation.",
              "finalMatchFunding": "Once allocation period has finished we know the exact amount of your matched funding your donation attracted, so we show that rather than just your estimated leverage amount.",
              "leverage": "Leverage shows the multiple of your donation the projects you chose will receive in matched funding. Note that it may change wildly during an epoch, and be very different to your final matched funding."
            }
          }
        },
        "transactionsList": {
          "empty": "No transaction history yet. <br/>Lock some GLM to get started"
        },
        "transactionsListItem": {
          "allocatedRewards": "Allocated rewards",
          "withdrawnFunds": "Withdrawn funds",
          "epochDonation": "Epoch {{epoch}} donation"
        },
        "transactionLabel": {
          "pendingMultisig": "Pending multisig"
        }
      },
      "homeGridDonations": {
        "donationHistory": "Donation history",
        "noDonationsYet": "No donations yet. Lock GLM<br/> and earn rewards to donate",
        "noDonationsYetAWOpen": "Support some of the projects listed on the<br/><0>Projects page</0>"
      },
      "homeGridEpochResults": {
        "epochResults": "Epoch {{epoch}} results",
        "epochLive": "Epoch {{epoch}} live",
        "donationsShort": "D",
        "matchingShort": "M",
        "totalShort": "T",
        "clickToVisitProject": "Click to visit project",
        "loadingChartData": "Loading chart data ",
        "scrollInfo": "Click and drag or scroll to see more projects",
        "scrollInfoMobile": "Tap and drag to see more projects"
      }
    },
    "settings": {
      "title": "Settings",
      "patronMode": {
        "enablePatronMode": "Enable patron mode",
        "disablePatronMode": "Disable patron mode",
        "firstParagraph": "It disables and removes all personal allocations and project donations.",
        "secondParagraph": "Automatically donate your rewards to the Octant Matching Fund, boosting community donations to public goods projects.<br/><br/>Patron Mode disables all current allocations until you turn it off.<br/><br/>Learn more in the <0>Docs</0>.",
        "patronModeEnabled": "Patron mode enabled",
        "patronModeDisabled": "Patron mode disabled",
        "slideRightToConfirm": "Slide right to confirm",
        "slideLeftToConfirm": "Slide left to confirm"
      }
    },
    "dedicated": {
      "buttonAddToAllocate": {
        "saveToAllocate": "Save to allocate",
        "saved": "Saved",
        "removeFromAllocate": "Remove from allocate",
        "removed": "Removed",
        "saveProject": "Save project",
        "savedProject": "Saved project"
      },
      "allocationNavigation": {
        "confirm": "Confirm",
        "reset": "Reset",
        "waiting": "Waiting"
      },
      "allocationRewardsBox": {
        "subtitleNoRewards": "Rewards earned",
        "donate": "Donate",
        "donateWithPercentage": "Donate {{percentage}}%",
        "personalWithPercentage": "Personal {{percentage}}%",
        "allocated": "Allocated",
        "manual": "Manual",
        "availableDuringAllocation": "Available during allocation"
      },
      "allocationSummary": {
        "totalImpact": "Total impact",
        "estimatedLeverage": "Est. leverage",
        "allocationProjects": "Projects ({{projectsNumber}})"
      },
      "connectWallet": {
        "browserWallet": "Browser wallet",
        "connecting": "Connecting ...",
        "walletConnect": "WalletConnect",
        "ledgerConnect": "Ledger"
      },
      "glmLock": {
        "lock": "Lock",
        "unlock": "Unlock",
        "glmLockStepper": {
          "approve": "Approve"
        },
        "glmLockTabs": {
          "useMax": "Use max",
          "amountToLock": "Amount to lock",
          "amountToUnlock": "Amount to unlock",
          "locked": "Locked",
          "timeLocked": "Time locked"
        },
        "glmLockNotification": {
          "success": {
            "labelLocked": "GLM locked successfully",
            "labelUnlocked": "GLM unlocked successfully",
            "text": "Your locked balance will update after tx confirmation. <0>View on Etherscan</0>"
          },
          "info": {
            "lock": {
              "notApproved": {
                "label": "Please approve two wallet transactions",
                "text": "Give app GLM permissions, then deposit."
              }
            }
          }
        }
      },
      "modalConnectWallet": {
        "connectVia": "Connect via"
      },
      "projectRewards": {
        "epoch": "Epoch {{epoch}}",
        "currentTotal": "Current total",
        "totalRaised": "Total raised",
        "fundedIn": "Funded in",
        "fundedAt": "Funded at",
        "didNotReach": "Did not reach",
        "didNotReachThreshold": "Did not reach threshold",
        "viewAllDonors": "View all donors"
      },
      "projectsList": {
        "epochArchive": "Epoch {{epoch}} Archive"
      },
      "projectsSearchResults": {
        "searchResultsLabel": "Epoch {{epochNumber}}",
        "noSearchResults": "No luck, please try again"
      },
      "timeCounter": {
        "hours": "Hours",
        "minutes": "Minutes",
        "seconds": "Seconds"
      },
      "tos": {
        "text": "I agree to the <0> Terms of Service </0>"
      },
      "walletModal": {
        "balances": "Balances",
        "wallet": "Wallet",
        "disconnectWallet": "Disconnect Wallet"
      }
    }
  },
  "layout": {
    "navigationTabs": {
      "home": "Home",
      "metrics": "Metrics",
      "settings": "Settings",
      "allocate": "Allocate"
    },
    "topBar": {
      "closeDrawerWithArrow": "Close drawer ->",
      "epochAllocationOpensIn": "Epoch {{epoch}} allocation opens in {{duration}}",
      "epochAllocationOpensInShort": "{{duration}} to allocation",
      "epochAllocationClosesIn": "Epoch {{epoch}} allocation closes in {{duration}}",
      "epochAllocationClosesInShort": "Allocation closes in {{duration}}",
      "epochAllocationWindowOpen": "Epoch {{epoch}} allocation window is open",
      "epochAllocationWindowOpenShort": "Allocate now!",
      "connectWallet": "Connect wallet",
      "connect": "Connect",
      "admin": "Admin",
      "patron": "Patron",
      "in": "in",
      "days_one": "day",
      "days_other": "days",
      "hours_one": "hour",
      "hours_other": "hours",
      "hoursShort": "h",
      "minutes_one": "minute",
      "minutes_other": "minutes",
      "minutesShort": "min",
      "calendar": "Calendar"
    },
    "footer": {
      "newsletterText": "Get PGF news and updates from Octant. No spam, ever",
      "octantText": "Octant is a <0>Golem Foundation</0> project,<br/> launched in 2023.",
      "links": {
        "website": "Website",
        "blog": "Blog",
        "docs": "Docs",
        "brandAssets": "Brand assets",
        "brand": "Brand",
        "termsOfUse": "Terms of use",
        "privacyPolicy": "Privacy policy"
      }
    }
  },
  "meta": {
    "description": "Octant is a platform that enables users to lock GLM, earn ETH rewards, and fund projects they care about",
    "fundrasingOnOctant": "{{projectName}} is fundrasing on Octant"
  },
  "toasts": {
    "confirmChanges": {
      "title": "Please confirm your allocation to keep your changes"
    },
    "wrongNetwork": {
      "title": "Wrong network",
      "message": "Please change network to {{networkName}}{{isTestnet}}"
    }
  },
  "views": {
    "home": {
      "title": {
        "isDecisionWindowOpenFalse": "Welcome to Epoch {{epoch}}",
        "isDecisionWindowOpenTrue": {
          "desktop": "Welcome to Epoch {{epoch}} allocation window",
          "mobile": "Welcome to E{{epoch}} AW"
        }
      }
    },
    "metrics": {
      "epoch1Info": "It's Epoch 1, so there are no metrics for the past. It's just a placeholder, please come back in Epoch 2.",
      "exploreTheData": "Explore the data",
      "fundingLeaderboard": "Funding leaderboard",
      "donatedToProjects": "Donated to projects",
      "claimedByUsers": "Claimed by users",
      "open": "Open",
      "epoch": "Epoch",
      "epochAllocationWindow": "Epoch {{epoch}} Allocation Window",
      "epochAllocation": "E{{epoch}} Allocation",
      "generalMetrics": "Cross-epoch metrics",
      "donationsVsWithdrawals": "Donations vs withdrawals",
      "donationsVsMatchFunding": "Donations vs match funding",
      "totalMatching": "Total matching",
      "totalProjects": "Total projects",
      "totalEthStaked": "Total ETH Staked",
      "totalGlmLocked": "Total GLM Locked",
      "of1BTotalSupply": "of 1B total supply",
      "cumulativeGlmLocked": "Cumulative GLM in contract",
      "walletsWithGlmLocked": "Wallets with GLM locked",
      "totalProjectsSinceLastEpoch": "{{projectsAmount}} since last epoch",
      "belowThreshold": "Below threshold",
      "ethBelowThreshold": "ETH Below threshold",
      "totalDonations": "Total donations",
      "averageLeverage": "Average leverage",
      "totalDonors": "Total donors",
      "patrons": "Patrons",
      "rewardsUnused": "Rewards unused",
      "unallocatedValue": "Unallocated value",
      "users": "Users",
      "totalUsers": "Total users",
      "fundsUsage": "Epoch {{epoch}} funds usage ",
      "epochTotal": "Epoch {{epoch}} Total",
      "leftover": "Moved to E{{epochNumber}}",
      "staking": "Staking",
      "communityFund": "Community Fund",
      "ppf": "PPF",
      "projectCosts": "Project costs",
      "gridTileTimeSlicer": {
        "3M": "3M",
        "6M": "6M",
        "1Y": "1Y",
        "all": "All"
      }
    },
    "onboarding": {
      "modalTimeoutListPresence": {
        "header": "This account looks like a sybil",
        "text": "We have flagged this account as a <0>sybil</0> which means your allocation will receive no match funding this epoch. If you would like to dispute this, please <1>fill out this form</1> & we’ll review it.",
        "checkboxLabel": "I understand that I will receive \u2028no match funding this epoch",
        "goToDisputeForm": "Go to dispute form",
        "close": "Close"
      },
      "stepsCommon": {
        "usingTheApp": {
          "header": "Agree to Octant Terms of Service",
          "text": "Before we can go any further, please read the terms of service and click the checkbox below to agree with them.",
          "waitingForWalletConfirmation": "Waiting for wallet confirmation"
        },
        "signingTheTerms": {
          "header": "Signing the Terms of Service",
          "text": "At least one signature is required to agree to the Terms of Service. Please do not close Octant until this is completed."
        }
      },
      "stepsDecisionWindowOpen": {
        "welcomeToOctant": {
          "header": "Welcome to Epoch {{epoch}} Allocation",
          "text": "If you locked GLM last epoch, you'll have rewards available during this allocation window, which runs until {{date}}.<br/><br/>If not, lock some GLM in the Home view, and explore the projects for this epoch to get an idea of what Octant is all about."
        },
        "earnRewards": {
          "header": "Earn ETH rewards",
          "text": "Rewards are calculated on a weighted average. Lock more GLM for longer periods to earn more.<br/><br/>Any GLM unlocked during an epoch won’t count towards your rewards. Use the calculator in the Home view to estimate potential rewards."
        },
        "donateToProjects": {
          "header": "Donate to projects",
          "text": "Check out the lineup for Epoch {{epoch}} in the Projects view. Tap a project tile to read its details and donate to your favourites.<br/><br/>Your donation will be fund matched by Golem Foundation. Just tap the heart to add a project to the Allocate drawer where you can donate."
        },
        "slideIt": {
          "header": "Slide to support",
          "text": "If you have rewards, use the slider in the Allocate drawer to easily divide them between projects or yourself.<br/><br/>To change your choices at any time during allocation, just click Edit, make some changes and reconfirm in your wallet."
        }
      },
      "stepsDecisionWindowClosed": {
        "welcomeToOctant": {
          "header": "Welcome to Octant Epoch {{epoch}}",
          "text": "Octant is a Golem Foundation experiment in decentralised governance and funding public good projects.<br/><br/>To get started, lock some GLM in the Home view, and explore the projects for this epoch to get an idea of what Octant is all about."
        },
        "earnRewards": {
          "header": "Earn ETH rewards",
          "text": "Rewards are calculated on a weighted average. Lock more GLM for longer periods to earn more.<br/><br/>Any GLM unlocked during an epoch won’t count towards your rewards. Use the calculator in the Home view to estimate potential rewards."
        },
        "getReady": {
          "header": "Get ready for allocation",
          "text": "Lock your GLM, check out the projects to support and get ready for the next allocation window which opens on {{date}}.<br/><br/>Visit <0>Octant.build</0>, join the <1>Discord</1> or get project updates on <2>Twitter</2> or <3>Farcaster</3>."
        }
      }
    },
    "project": {
      "loadingProblem": "Loading of this project encountered a problem.",
      "backToTop": "Back to Top",
      "share": "Share",
      "milestones": {
        "header": "Reporting",
        "milestone": "Milestone",
        "posted": "Posted",
        "noMilestonesYet": "No milestones yet",
        "buttonExpand": {
          "readMore": "Read more",
          "readLess": "Read less"
        },
        "viewOnKarmaGap": "View on KarmaGap",
        "viewMoreOnKarmaGap": "View more on KarmaGap",
        "noResults": {
          "header": "Nothing to report yet. Check back again soon",
          "description": "Are you a project admin? Add your reporting <0>here</0>"
        },
        "states": {
          "pending": "Pending",
          "complete": "Complete",
          "all": "All"
        }
      }
    },
    "projects": {
      "viewTitle": "Browse Epoch {{epochNumber}} projects",
      "projectsTimelineWidget": {
        "applicationsOpen": "Applications open",
        "projectUpdatesClose": "Project updates close",
        "snapshotVote": "Snapshot vote",
        "allocationWindow": "Allocation window",
        "epochStarts": "Epoch {{epoch}} starts"
      },
      "searchInputPlaceholder": "Search by project name and epoch e.g. Tor E1, E2",
      "sortOptions": {
        "randomized": "Randomized",
        "alphabeticalAscending": "A -> Z",
        "alphabeticalDescending": "Z -> A",
        "totalsDescending": "Most funded",
        "totalsAscending": "Least funded",
        "donorsDescending": "Most donors",
        "donorsAscending": "Least donors"
      }
    },
    "settings": {
      "epoch": "Epoch {{epoch}}",
      "golemFoundationProject": "A Golem Foundation Project",
      "poweredByCoinGeckoApi": "Powered by CoinGecko API",
      "chooseDisplayCurrency": "Choose a currency",
      "cryptoMainValueDisplay": "Use ETH as main value",
      "alwaysShowOnboarding": "Always show onboarding",
      "showQuickTour": "Show quick tour",
      "showHelpVideos": "Show help videos",
      "enablePatronMode": "Enable patron mode",
      "patronModeTooltip": "Automatically allocate all of your rewards across all projects for each epoch.",
      "docs": "Docs",
      "language": "Language"
    },
    "syncStatus": {
      "information": "We're synchronizing things to prepare the<br/>next epoch, so the app will be unavailable<br/>for a little while. Please check back soon."
    }
  },
  "languageSelector": {
    "english": "English",
    "spanish": "Español"
  },
  "tourGuide": {
    "tooltipComponent": {
      "stepsCounter": "{{currentStepNumber}} of {{numberOfSteps}}"
    },
    "step1": {
      "text": "Connect your wallet and click the <1>Lock GLM</1> button. Enter the amount of GLM to lock and confirm the transaction in your wallet.",
      "title": "How to lock GLM"
    },
    "step2": {
      "text": "Keep your GLM locked to earn rewards and use them in the next allocation window. The calendar will show you when that is, just click to open it.",
      "title": "Check the calendar"
    },
    "step3": {
      "text": "When allocation is open, check Projects view and click the heart icons to add them to your cart. Then donate and self-allocate from here.",
      "title": "Check your cart"
    },
    "step4": {
      "text": "You need to verify yourself as unique in order to receive fund matching for your donations. Visit Octant’s Passport XYZ dashboard to do that.",
      "title": "Uniqueness score"
    },
    "step5": {
      "text": "Estimate the value of your rewards and match funding here. Just enter a GLM amount and the amount of time you plan to lock them for.",
      "title": "Estimate your rewards"
    },
    "step6": {
      "text": "Mouse over the chart to see how projects are doing. Click and drag to see more. Click to open a project's details in a new tab.",
      "title": "Results chart"
    },
    "step7": {
      "text": "During allocation window, click the heart to add projects to your cart. Then open your cart and allocate to your chosen projects and yourself.",
      "title": "Add your favourite projects"
    },
    "step8": {
      "text": "Browse through archived epoch metrics with these navigation arrows",
      "title": "Explore previous epochs"
    },
    "step9": {
      "text": "Hover or tap the donut chart segments to see the details of how funds were used for the epoch",
      "title": "Funds usage"
    },
    "step10": {
      "text": "Drag the slider handle to choose your total donation vs personal amounts. Donations will be split evenly amongst all your chosen projects.",
      "title": "Easy mode"
    },
    "step11": {
      "text": "Edit donation values directly to enter manual mode. Allocate exact amounts to each project, and the remainder will be allocated to you.",
      "title": "Manual allocation"
    }
  }
}<|MERGE_RESOLUTION|>--- conflicted
+++ resolved
@@ -163,21 +163,14 @@
           "checkingAllowlist": "Checking allowlist"
         },
         "modalCalculatingYourUniqueness": {
-<<<<<<< HEAD
           "calculatingYourUniquenessHeaders": {
             "step1": "What is Passport score?",
             "step2": "How to check your Passport score",
             "step3": "Keeping funding fair"
           },
-          "calculatingYourUniquenessStep1": "We use <0>Gitcoin\u00a0Passport</0>, an onchain reputation system, to match and multiply allocations from real people.<br/><br/>If you have a Passport score of 15 or higher, we'll match your allocation and apply the max multiplier. If not, the multiplier is capped at 10%.",
-          "calculatingYourUniquenessStep2": "To check your Passport score, go to the <0>Passport Dashboard on Gitcoin.</0><br/><br/>From there you can add stamps to improve  your score. You can also delegate your score from a different address.",
-          "calculatingYourUniquenessStep3": "By applying Gitcoin Passport Score we keep our project funding fair and effective.<br/><br/>To learn more, check out <0>Gitcoin's handy guide on improving your score</0>"
-=======
-          "calculatingYourUniqueness": "Calculating your uniqueness",
-          "calculatingYourUniquenessStep1": "To prove your uniqueness you need a <0>Passport\u00a0XYZ</0> score of 15 or higher.<br/><br/>If you have this your donations will attract the maximum amount of match funding. If not, maximum match funding will be set to 10%.<br/><br/>You can increase your score in a couple of different ways.",
-          "calculatingYourUniquenessStep2": "You can go to our <0>Passport dashboard</0> and add stamps to the score for your Octant address.<br/><br/>If your Passport score is not on your primary address, you can delegate your score from another address with a 15+ Passport score. <br/><br/>You can only do this once, and it must be done before allocating to benefit the current epoch.",
-          "calculatingYourUniquenessStep3": "Delegation will not link your addresses or compromise your privacy in any way.<br/><br/>We require proof of uniqueness to defend against sybil attacks as we have switched  to a quadratic funding model.<br/><br/> To learn more, check out Passport’s handy <0>guide on improving your score.</0>"
->>>>>>> d05ec57e
+          "calculatingYourUniquenessStep1": "We use <0>Passport\u00a0XYZ</0>, an onchain reputation system, to match and multiply allocations from real people.<br/><br/>If you have a Passport score of 15 or higher, we'll match your allocation and apply the max multiplier. If not, the multiplier is capped at 10%.",
+          "calculatingYourUniquenessStep2": "To check your Passport score, go to the <0>Passport Dashboard.</0><br/><br/>From there you can add stamps to improve  your score. You can also delegate your score from a different address.",
+          "calculatingYourUniquenessStep3": "By applying Passport XYZ Score we keep our project funding fair and effective.<br/><br/>To learn more, check out <0>Passport's handy guide on improving your score</0>"
         },
         "modalCalculatingUQScore": {
           "signMessages": "Sign messages",
