{
  "api": {
    "errorMessage": {
      "allocations": {
        "allocateAboveRewardsBudget": "You don't have that much in your rewards budget. Please try again when you have earned some more rewards.",
        "decisionWindowClosed": "The allocation period is not open at the moment. Please try again later.",
        "notStartedYet": "The epoch hasn't started yet. Please try again later."
      },
      "deposits": {
        "cannotTransferFromSender": "Something went wrong with the GLM transfer, but your funds are safe. Please try again.",
        "depositIsSmaller": "Not enough funds."
      },
      "history": {
        "loadingEncounteredAnError": "Loading of history of operations encountered a problem. Please try again."
      },
      "userRejectedTransaction": "User rejected transaction",
      "default": "Oops, something went wrong there. Please reload the app and try again."
    }
  },
  "common": {
    "allocationValuesNotAvailable": "Allocation values are not available",
    "close": "Close",
    "budget": "Budget {{budget}}",
    "lockGlm": "Lock GLM",
    "transactionSuccessful": "Transaction successful",
    "gettingStarted": "Getting Started",
    "octantTips": "Octant tips",
    "done": "Done",
    "valueCantBeEmpty": "Value can't be empty",
    "personal": "Personal",
    "proposalForbiddenOperation": "As a proposal you are not able to proceed with this operation",
    "history": "History",
    "availableNow": "Available now",
    "copy": "Copy link",
    "copied": "Copied",
    "calculateRewards": "Calculate rewards",
    "days": "Days",
    "donations": "Donations"
  },
  "components": {
    "dedicated": {
      "rewardsCalculator": {
        "enterGLMAmount": "Enter a GLM amount",
        "lockFor": "Lock for",
        "estimatedRewards": "Estimated rewards"
      },
      "allocationEmptyState": {
        "text": "Add some projects or lock GLM tokens to prepare for the next allocation period",
        "epoch1textMobile": "Allocations start in Epoch 2, <br/> please check back in then",
        "epoch1textDesktop": "Check out some projects or lock some GLM <br/> to prepare for the next allocation period"
      },
      "allocationInfoBoxes": {
        "decisionWindowClosed": "The decision window is now closed. Allocating funds is not possible.",
        "connectWallet": "In order to manipulate allocation values and vote, please connect your wallet first."
      },
      "allocationNavigation": {
        "next": "Next",
        "confirm": "Confirm",
        "edit": "Edit",
        "reset": "Reset allocations"
      },
      "allocationRewardsBox": {
        "title": "Allocate rewards",
        "subtitle": "{{individualReward}} available",
        "donate": "Donate {{percentRewardsForProposals}}%",
        "withdraw": "Withdraw {{percentWithdraw}}%"
      },
      "allocationSummary": {
        "matchFundingEstimate": "Match funding (estimate)",
        "confirmYourAllocations": "Confirm your allocations",
        "confirmAllocations": "Confirm allocations"
      },
      "allocationInputsRewardsAvailable": {
        "resetAllocations": "Reset allocations to manually edit this project",
        "valueExceeded": "You can't allocate more than",
        "rewardsAvailable": "Rewards available"
      },
      "boxGlmLock": {
        "current": "Current",
        "editLockedGLM": "Edit Locked GLM",
        "effective": "Effective",
        "lockedBalance": "Locked balance",
        "tooltipText": "Effective balance is the part of your locked GLM that is earning rewards. In Epoch 1, this is any amount over the minimum, currently set at 10 GLM. From Epoch 2 this will change."
      },
      "boxPersonalAllocation": {
        "personalAllocation": "Personal allocation",
        "pending": "Pending",
        "withdrawToWallet": "Withdraw to wallet"
      },
      "budgetBox": {
        "approve2Transactions": "Please approve 2 transactions in your wallet. The first (required only once and for locking) allows ERC-20 tokens, and the second locks / unlocks GLM.",
        "currentlyLocked": "Currently Locked",
        "stakeWillUpdate": "Your stake will update when the transaction is confirmed",
        "waitingForTransactionHash": "Waiting for transaction hash from Etherscan...",
        "walletBalance": "Wallet balance",
        "viewOnEtherscan": "View on Etherscan"
      },
      "connectWallet": {
        "browserWallet": "Browser wallet",
        "connecting": "Connecting ...",
        "walletConnect": "WalletConnect"
      },
      "donationEstimateBox": {
        "donationEstimate": "Donation estimate",
        "showDetails": "Show details",
        "hideDetails": "Hide details",
        "totalDonationEstimate": "Total donation estimate",
        "yourTotal": "Your total",
        "matchFundingEstimate": "Match Funding estimate"
      },
      "donors": {
        "donationsNotEnabled": "Donations are not enabled in this epoch",
        "viewAll": "View all"
      },
      "donorsHeader": {
        "donors": "Donors"
      },
      "glmLock": {
        "lock": "Lock",
        "unlock": "Unlock",
        "glmLockStepper": {
          "approve": "Approve"
        },
        "glmLockTabs": {
          "waitingForConformation": "Waiting for confirmation",
          "useMax": "Use max",
          "amountToLock": "Amount to lock",
          "amountToUnlock": "Amount to unlock",
          "locked": "Locked",
          "available": "Available"
        },
        "glmLockNotification": {
          "success": {
            "labelLocked": "GLM locked successfully",
            "labelUnlocked": "GLM unlocked successfully",
            "text": "Your locked balance will update after tx confirmation. <0>View on Etherscan</0>"
          },
          "info": {
            "lock": {
              "notApproved": {
                "label": "Please approve two wallet transactions",
                "text": "One to allow ERC-20 tokens, the other to deposit GLM."
              }
            }
          }
        }
      },
      "historyList": {
        "emptyHistory": "You haven’t made any transactions yet"
      },
      "historyItem": {
        "allocatedFunds": "Allocated funds",
        "lockedGLM": "Locked GLM",
        "unlockedGLM": "Unlocked GLM",
        "projects": "Projects",
        "withdrawnFunds": "Withdrawn funds"
      },
<<<<<<< HEAD
      "historyItemModal": {
        "header": {
          "lock": "Locked GLM",
          "unlock": "Unlocked GLM",
          "allocation": "Epoch {{epoch}} Allocations",
          "withdrawal": "Withdrew ETH"
        },
        "sections": {
          "amount": "Amount",
          "gasPrice": "Gas price",
          "viewOnEtherscan": "View on Etherscan",
          "when": "When"
        }
      },
      "historyTransactionLabel": {
        "confirmed": "Confirmed",
        "pending": "Pending"
      },
      "metricsTimeSection": {
        "epochEndsIn": "Epoch {{currentEpoch}} ends in",
        "epochAllocationEndsIn": "Epoch {{currentEpoch}} Allocation ends in"
      },
=======
>>>>>>> 41518455
      "modalAllocationEditSelection": {
        "uncheckToRemove": "Uncheck to remove"
      },
      "modalConnectWallet": {
        "connectVia": "Connect via"
      },
      "modalGlmLock": {
        "unlockGLM": "Unlock GLM"
      },
      "modalWithdrawEth": {
        "withdrawETH": "Withdraw ETH"
      },
      "proposalLoadingStates": {
        "text": "Loading of a proposal <br/> encountered an error."
      },
      "proposalRewards": {
        "currentTotal": "Current total",
        "totalRaised": "Total raised",
        "fundedAt": "Funded at"
      },
      "proposalsList": {
        "epochArchive": "Epoch {{epoch}} Archive"
      },
      "rewardsBox": {
        "rewards": "Rewards"
      },
      "timeCounter": {
        "hours": "Hours",
        "hrs": "Hrs",
        "min": "Min",
        "minutes": "Minutes",
        "sec": "Sec",
        "seconds": "Seconds"
      },
      "tos": {
        "text": "I agree to the <0> Terms of Service </0>"
      },
      "walletModal": {
        "balances": "Balances",
        "wallet": "Wallet",
        "disconnectWallet": "Disconnect Wallet"
      },
      "withdrawEth": {
        "withdrawalsDistributedEpoch": "Withdrawals are distributed when Epoch {{currentEpoch}} ends",
        "rewardsBudget": "Rewards Budget",
        "amountToWithdraw": "Amount to withdraw",
        "requestWithdrawal": "Request withdrawal"
      }
    }
  },
  "layouts": {
    "main": {
      "buttonConnect": "Connect",
      "noRewardsYet": "No rewards yet",
      "loadingRewardBudget": "Loading reward budget...",
      "allocationStartsIn": "Allocation starts in <0>{{allocationPeriod}}</0>",
      "allocationEndsIn": "Allocation ends in <0>{{allocationPeriod}}</0>",
      "admin": "Admin"
    }
  },
  "meta": {
    "description": "Octant is a platform for experiments in decentralized governance that reward participation.",
    "fundrasingOnOctant": "{{projectName}} is fundrasing on Octant"
  },
  "toasts": {
    "cantRemoveProjectWithDonations": {
      "title": "You can't remove projects with donations",
      "message": "Set your donation to zero in Allocate view to enable project removal"
    }
  },
  "views": {
    "allocation": {
      "allocationItem": {
        "epoch1": "No funding threshold in Epoch 1",
        "standard": "{{sum}} of {{threshold}}"
      },
      "allocationSuccessful": "Allocation successful",
      "tip": {
        "lockGlm": {
          "title": "Lock GLM to earn",
          "text": {
            "standard": "Lock GLM tokens for at least one full epoch to earn ETH rewards you can donate or withdraw",
            "epoch1": "Lock GLM tokens for as long as\u00a0you can to earn ETH rewards you can donate or withdraw"
          }
        },
        "rewards": {
          "title": "You have rewards!",
          "text": "During allocation period you can donate rewards to projects and allocate them to yourself"
        },
        "changedYourMind": {
          "title": "Changed your mind?",
          "text": "To change your allocations, click the slider handle to unlock and make your changes"
        }
      },
      "modalAllocationValuesEdit": {
        "header": "Edit {{allocation}}"
      }
    },
    "earn": {
      "tips": {
        "withdrawEth": {
          "title": "Withdraw ETH",
          "text": "Rewards you allocate to yourself can be withdrawn to your wallet here in the Earn view"
        },
        "connectWallet": {
          "title": {
            "desktop": "Connect your wallet",
            "mobile": "Connect wallet"
          },
          "text": "Please connect your wallet to Octant in order to participate in this and future epochs"
        }
      },
      "preLaunch": {
        "timerTitle": "Octant launches in"
      }
    },
    "metrics": {
      "totalProjects": "Total projects",
      "totalEthStaked": "Total ETH Staked",
      "totalGlmLocked": "Total GLM Locked",
      "of1BTotalSupply": "of 1B total supply",
      "totalAddresses": "Total addresses",
      "largestGlmLock": "largest GLM lock",
      "epochAllocationStartsIn": "Epoch {{currentEpoch}} allocation starts in",
      "epochAllocationEndsIn": "Epoch {{currentEpoch}} allocation ends in",
      "totalProjectsSinceEpoch0": "{{projectsAmount}} total since E0",
      "tip": {
        "title": "Check the stats",
        "text": "View the data about all the decisions taken in the previous epoch here in <0>Metrics</0>"
      }
    },
    "onboarding": {
      "steps": {
        "usingTheApp": {
          "header": "Using the app",
          "text": "Before we can go any further, please read the terms of service and click the checkbox below to agree with them."
        },
        "claimGlm": {
          "header": "Claim your GLM",
          "text": "As you hold an Epoch Zero Token and you participated in the Snapshot vote, you are eligible to claim {{value}} GLM. Click the button below to withdraw to your wallet.",
          "buttonLabel": {
            "withdraw": "Withdraw GLM",
            "withdrawn": "GLM claimed"
          },
          "signMessage": "Claim {{value}} GLMs"
        },
        "welcomeToOctant": {
          "header": "Welcome to Octant",
          "text": "Octant is a Golem Foundation experiment in decentralised governance and funding projects for the public good. <br/> <br/> To get started, connect your wallet and lock some GLM in the Earn tab. If you don’t have any GLM or you want to know more about locking, this <0> blog post </0> has all you need to know to get started."
        },
        "stakingRewards": {
          "header": "Staking rewards",
          "text": "If you lock more than 100 GLM, you will earn rewards in ETH for every epoch you have tokens locked. Tokens can be unlocked at any time. <br/> <br/> You can choose to withdraw your earnings or allocate them to public good projects, which you can browse in the <0>Projects</0> tab."
        },
        "allocateOrWithdraw": {
          "header": "Allocate or Withdraw",
          "text": "Projects you shortlist for allocation will appear here in the <0>Allocate</0> tab. You can allocate some, or all of your ETH rewards. <br/> <br/> Rewards allocated will have Golem Foundation match funding applied, so donating will multiply the impact of your earnings compared to withdrawing it."
        },
        "moreInformation": {
          "header": "More information",
          "text": "The <0>Metrics</0> tab shows a range of stats about the current and previous epochs to help inform your allocation decisions and generally provide an overview of Octant. <br/> <br/> Still have questions or want to reach out? <br /> Read the <1>Docs</1> or join us on <2>Discord</2>."
        }
      },
      "stepsEpoch1": {
        "welcomeToOctant": {
          "header": "Welcome to Octant Epoch 1",
          "text": "Octant is a Golem Foundation experiment in decentralised governance and funding public good projects.<br/><br/>To get started, connect your wallet and lock some GLM in the Earn view. Take a look at the <0>FAQ</0> if you want to learn more."
        },
        "earnRewards": {
          "header": "Earn ETH rewards",
          "text": "If you lock more than 100 GLM, you will earn ETH in Epoch 2. The longer you lock, the more rewards you earn.<br/><br/>Tokens can be unlocked anytime but if you want to maximise rewards, keep them locked for as long as you can."
        },
        "previewProjects": {
          "header": "Preview projects",
          "text": "Epoch 1 is a preview, so you can't donate to projects yet, but you can read about and add them to the Allocate view ready for Epoch 2.<br/><br/>Just tap the heart icon on the project tile or in the detail page.The badge on the bottom navbar will count the projects you added."
        },
        "getReady": {
          "header": "Get ready for Epoch 2",
          "text": "Octant begins properly in Epoch 2. There is no set date for it yet, so if you want to be involved, keep an eye out for updates.<br/><br/>Visit <0>Octant.build</0>, join the <1>Discord</1> or get project updates on <2>Twitter</2>."
        }
      }
    },
    "proposal": {
      "loadingProblem": "Loading of this proposal encountered a problem.",
      "backToTop": "Back to Top"
    },
    "proposals": {
      "tip": {
        "title": "Add your favourites",
        "text": "Save projects to the Allocate view with the heart icon so you can donate rewards to them"
      }
    },
    "settings": {
      "epoch": "Epoch {{epoch}}",
      "golemFoundationProject": "A Golem Foundation Project",
      "poweredByCoinGeckoApi": "Powered by CoinGecko API",
      "termsAndConditions": "Terms & Conditions",
      "chooseDisplayCurrency": "Choose a display currency",
      "cryptoMainValueDisplay": "Use crypto as main value display",
      "alwaysShowOnboarding": "Always show onboarding",
      "alwaysShowOctantTips": "Always show tips"
    },
    "syncStatus": {
      "information": "We're synchronizing things to prepare the<br/>next epoch, so the app will be unavailable<br/>for a little while. Please check back soon."
    }
  }
}<|MERGE_RESOLUTION|>--- conflicted
+++ resolved
@@ -155,7 +155,6 @@
         "projects": "Projects",
         "withdrawnFunds": "Withdrawn funds"
       },
-<<<<<<< HEAD
       "historyItemModal": {
         "header": {
           "lock": "Locked GLM",
@@ -178,8 +177,6 @@
         "epochEndsIn": "Epoch {{currentEpoch}} ends in",
         "epochAllocationEndsIn": "Epoch {{currentEpoch}} Allocation ends in"
       },
-=======
->>>>>>> 41518455
       "modalAllocationEditSelection": {
         "uncheckToRemove": "Uncheck to remove"
       },
