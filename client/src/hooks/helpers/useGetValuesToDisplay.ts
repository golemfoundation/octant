import useCryptoValues from 'hooks/queries/useCryptoValues';
import useSettingsStore from 'store/settings/store';
import getNumberWithSpaces from 'utils/getNumberWithSpaces';
import getValueCryptoToDisplay, {
  GetValueCryptoToDisplayProps,
} from 'utils/getValueCryptoToDisplay';
import getValueFiatToDisplay, { GetValueFiatToDisplayProps } from 'utils/getValueFiatToDisplay';

export type GetValuesToDisplayProps = {
  coinPricesServerDowntimeText?: GetValueFiatToDisplayProps['coinPricesServerDowntimeText'];
<<<<<<< HEAD
  showCryptoSuffix?: boolean;
  showFiatPrefix?: GetValueFiatToDisplayProps['showFiatPrefix'];
  showLessThanZeroFiat?: boolean;
=======
  showLessThanOneCentFiat?: boolean;
>>>>>>> 1b494dbb
  valueCrypto?: bigint;
  valueString?: string;
} & GetValueCryptoToDisplayProps;

type GetValuesToDisplay = (props: GetValuesToDisplayProps) => {
  cryptoSuffix?: 'WEI' | 'GWEI' | 'ETH' | 'GLM';
  primary: string;
  secondary?: string;
};

export default function useGetValuesToDisplay(): GetValuesToDisplay {
  const {
    data: { displayCurrency, isCryptoMainValueDisplay },
  } = useSettingsStore(({ data }) => ({
    data: {
      displayCurrency: data.displayCurrency,
      isCryptoMainValueDisplay: data.isCryptoMainValueDisplay,
    },
  }));
  const { data: cryptoValues, error } = useCryptoValues(displayCurrency);

  const getValuesToDisplay: GetValuesToDisplay = ({
    coinPricesServerDowntimeText,
    valueString,
    valueCrypto = 0n,
    cryptoCurrency,
    getFormattedEthValueProps,
    getFormattedGlmValueProps,
    showCryptoSuffix = false,
<<<<<<< HEAD
    showLessThanZeroFiat = true,
    showFiatPrefix = true,
=======
    showLessThanOneCentFiat = true,
>>>>>>> 1b494dbb
  }) => {
    if (valueString) {
      return {
        primary: getNumberWithSpaces(parseFloat(valueString).toFixed(2)),
      };
    }

    const valueFiatToDisplay = getValueFiatToDisplay({
      coinPricesServerDowntimeText,
      cryptoCurrency,
      cryptoValues,
      displayCurrency,
      error,
<<<<<<< HEAD
      showFiatPrefix,
      showLessThanZero: showLessThanZeroFiat,
=======
      showLessThanOneCent: showLessThanOneCentFiat,
>>>>>>> 1b494dbb
      valueCrypto,
    });

    const valueCryptoToDisplay = getValueCryptoToDisplay({
      valueCrypto,
      ...(cryptoCurrency === 'ethereum'
        ? { cryptoCurrency: 'ethereum', getFormattedEthValueProps }
        : { cryptoCurrency: 'golem', getFormattedGlmValueProps }),
    });

    return isCryptoMainValueDisplay
      ? {
          cryptoSuffix: valueCryptoToDisplay.suffix,
          primary: showCryptoSuffix ? valueCryptoToDisplay.fullString : valueCryptoToDisplay.value,
          secondary: valueFiatToDisplay,
        }
      : {
          cryptoSuffix: valueCryptoToDisplay.suffix,
          primary: valueFiatToDisplay,
          secondary: showCryptoSuffix
            ? valueCryptoToDisplay.fullString
            : valueCryptoToDisplay.value,
        };
  };

  return getValuesToDisplay;
}<|MERGE_RESOLUTION|>--- conflicted
+++ resolved
@@ -8,13 +8,9 @@
 
 export type GetValuesToDisplayProps = {
   coinPricesServerDowntimeText?: GetValueFiatToDisplayProps['coinPricesServerDowntimeText'];
-<<<<<<< HEAD
   showCryptoSuffix?: boolean;
   showFiatPrefix?: GetValueFiatToDisplayProps['showFiatPrefix'];
-  showLessThanZeroFiat?: boolean;
-=======
   showLessThanOneCentFiat?: boolean;
->>>>>>> 1b494dbb
   valueCrypto?: bigint;
   valueString?: string;
 } & GetValueCryptoToDisplayProps;
@@ -44,12 +40,8 @@
     getFormattedEthValueProps,
     getFormattedGlmValueProps,
     showCryptoSuffix = false,
-<<<<<<< HEAD
-    showLessThanZeroFiat = true,
     showFiatPrefix = true,
-=======
     showLessThanOneCentFiat = true,
->>>>>>> 1b494dbb
   }) => {
     if (valueString) {
       return {
@@ -63,12 +55,8 @@
       cryptoValues,
       displayCurrency,
       error,
-<<<<<<< HEAD
       showFiatPrefix,
-      showLessThanZero: showLessThanZeroFiat,
-=======
       showLessThanOneCent: showLessThanOneCentFiat,
->>>>>>> 1b494dbb
       valueCrypto,
     });
 
