<<<<<<< HEAD
import { useQueries } from '@tanstack/react-query';
=======
import { UseQueryOptions, useQueries } from '@tanstack/react-query';
import { BigNumber } from 'ethers';
import { parseUnits } from 'ethers/lib/utils';
>>>>>>> 598f9613
import { useAccount } from 'wagmi';

import { apiGetIndividualRewards, Response } from 'api/calls/individualRewards';
import { QUERY_KEYS } from 'api/queryKeys';
import useCurrentEpoch from 'hooks/queries/useCurrentEpoch';
import { parseUnitsBigInt } from 'utils/parseUnitsBigInt';

<<<<<<< HEAD
export default function useIndividualRewardAllEpochs(): { data: bigint[]; isFetching: boolean } {
=======
export default function useIndividualRewardAllEpochs(
  options?: Omit<UseQueryOptions<Response, Error, Response, any>, 'queryKey'>,
): { data: BigNumber[]; isFetching: boolean } {
>>>>>>> 598f9613
  const { address } = useAccount();
  const { data: currentEpoch, isFetching: isFetchingCurrentEpoch } = useCurrentEpoch();

  const individualRewardAllEpochs = useQueries({
    queries: [...Array(currentEpoch).keys()].map(epoch => ({
      enabled: !!address && currentEpoch !== undefined && currentEpoch > 1,
      queryFn: async () => {
        try {
          return await apiGetIndividualRewards(epoch, address!);
        } catch (error) {
          return new Promise<Response>(resolve => {
            resolve({ budget: '0' });
          });
        }
      },
      queryKey: QUERY_KEYS.individualReward(epoch),
      retry: false,
      ...options,
    })),
  });

  const isFetchingUserAllAllocations =
    !address ||
    isFetchingCurrentEpoch ||
    individualRewardAllEpochs.length === 0 ||
    individualRewardAllEpochs.some(({ isFetching }) => isFetching);

  if (isFetchingUserAllAllocations) {
    return {
      data: [],
      isFetching: isFetchingUserAllAllocations,
    };
  }

  return {
    data: individualRewardAllEpochs.map(({ data }) => parseUnitsBigInt(data!.budget, 'wei')),
    isFetching: false,
  };
}<|MERGE_RESOLUTION|>--- conflicted
+++ resolved
@@ -1,10 +1,4 @@
-<<<<<<< HEAD
-import { useQueries } from '@tanstack/react-query';
-=======
 import { UseQueryOptions, useQueries } from '@tanstack/react-query';
-import { BigNumber } from 'ethers';
-import { parseUnits } from 'ethers/lib/utils';
->>>>>>> 598f9613
 import { useAccount } from 'wagmi';
 
 import { apiGetIndividualRewards, Response } from 'api/calls/individualRewards';
@@ -12,13 +6,9 @@
 import useCurrentEpoch from 'hooks/queries/useCurrentEpoch';
 import { parseUnitsBigInt } from 'utils/parseUnitsBigInt';
 
-<<<<<<< HEAD
-export default function useIndividualRewardAllEpochs(): { data: bigint[]; isFetching: boolean } {
-=======
 export default function useIndividualRewardAllEpochs(
   options?: Omit<UseQueryOptions<Response, Error, Response, any>, 'queryKey'>,
-): { data: BigNumber[]; isFetching: boolean } {
->>>>>>> 598f9613
+): { data: bigint[]; isFetching: boolean } {
   const { address } = useAccount();
   const { data: currentEpoch, isFetching: isFetchingCurrentEpoch } = useCurrentEpoch();
 
