--- conflicted
+++ resolved
@@ -37,14 +37,10 @@
     blockNumberWithLatestTx !== metaInitialState.blockNumberWithLatestTx,
   );
   const { refetch: refetchAvailableFundsGlm } = useAvailableFundsGlm();
+  const { refetch: refetchEstimatedEffectiveDeposit } = useEstimatedEffectiveDeposit();
   const { refetch: refetchDeposit } = useDepositValue();
-  const { refetch: refetchEstimatedEffectiveDeposit } = useEstimatedEffectiveDeposit();
   const { refetch: refetchLockedSummaryLatest } = useLockedSummaryLatest();
-<<<<<<< HEAD
-  const { refetch: refetchDeposit } = useDepositValue();
   const { refetch: refetchWithdrawableRewards } = useWithdrawableRewards();
-=======
->>>>>>> ed31830a
 
   useEffect(() => {
     if (!transactionsPending) {
@@ -95,14 +91,11 @@
      * refetches are triggered and blockNumberWithLatestTx to null.
      */
     if (blockNumber && blockNumberWithLatestTx && blockNumber > blockNumberWithLatestTx) {
-      refetchLockedSummaryLatest();
+      refetchAvailableFundsGlm();
       refetchDeposit();
       refetchEstimatedEffectiveDeposit();
-<<<<<<< HEAD
+      refetchLockedSummaryLatest();
       refetchWithdrawableRewards();
-=======
-      refetchAvailableFundsGlm();
->>>>>>> ed31830a
 
       setBlockNumberWithLatestTx(metaInitialState.blockNumberWithLatestTx);
     }
@@ -113,11 +106,8 @@
     refetchAvailableFundsGlm,
     refetchDeposit,
     refetchEstimatedEffectiveDeposit,
-<<<<<<< HEAD
     refetchWithdrawableRewards,
-=======
     refetchLockedSummaryLatest,
     setBlockNumberWithLatestTx,
->>>>>>> ed31830a
   ]);
 }