import { UseQueryOptions, UseQueryResult, useQuery } from '@tanstack/react-query';
import { BigNumber } from 'ethers';
import { parseUnits } from 'ethers/lib/utils';
import { useAccount } from 'wagmi';

import { apiGetIndividualRewards, Response } from 'api/calls/individualRewards';
import { QUERY_KEYS } from 'api/queryKeys';

import useCurrentEpoch from './useCurrentEpoch';

export default function useIndividualReward(
  epoch?: number,
  options?: UseQueryOptions<Response, unknown, BigNumber, any>,
): UseQueryResult<BigNumber, unknown> {
  const { address } = useAccount();
  const { data: currentEpoch } = useCurrentEpoch();

  const epochToUse = epoch || currentEpoch! - 1;

<<<<<<< HEAD
  return useQuery(
    QUERY_KEYS.individualReward(epochToUse),
    async () => {
      try {
        return await apiGetIndividualRewards(epochToUse, address!);
      } catch (error) {
        return new Promise<Response>(resolve => {
          resolve({ budget: '0' });
        });
      }
    },
    {
      enabled: ((!!currentEpoch && currentEpoch > 1) || !!epoch) && !!address,
      select: response => parseUnits(response.budget, 'wei'),
      ...options,
    },
  );
=======
  return useQuery({
    enabled: ((!!currentEpoch && currentEpoch > 1) || !!epoch) && !!address,
    queryFn: () => apiGetIndividualRewards(epochToUse, address!),
    queryKey: QUERY_KEYS.individualReward(epochToUse),
    select: response => parseUnits(response.budget, 'wei'),
    ...options,
  });
>>>>>>> 0f4c7425
}<|MERGE_RESOLUTION|>--- conflicted
+++ resolved
@@ -17,10 +17,9 @@
 
   const epochToUse = epoch || currentEpoch! - 1;
 
-<<<<<<< HEAD
-  return useQuery(
-    QUERY_KEYS.individualReward(epochToUse),
-    async () => {
+  return useQuery({
+    enabled: ((!!currentEpoch && currentEpoch > 1) || !!epoch) && !!address,
+    queryFn: async () => {
       try {
         return await apiGetIndividualRewards(epochToUse, address!);
       } catch (error) {
@@ -29,19 +28,8 @@
         });
       }
     },
-    {
-      enabled: ((!!currentEpoch && currentEpoch > 1) || !!epoch) && !!address,
-      select: response => parseUnits(response.budget, 'wei'),
-      ...options,
-    },
-  );
-=======
-  return useQuery({
-    enabled: ((!!currentEpoch && currentEpoch > 1) || !!epoch) && !!address,
-    queryFn: () => apiGetIndividualRewards(epochToUse, address!),
     queryKey: QUERY_KEYS.individualReward(epochToUse),
     select: response => parseUnits(response.budget, 'wei'),
     ...options,
   });
->>>>>>> 0f4c7425
 }