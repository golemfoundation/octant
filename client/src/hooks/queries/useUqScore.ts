import { UseQueryOptions, UseQueryResult, useQuery } from '@tanstack/react-query';
import { useAccount } from 'wagmi';

import { apiGetUqScore } from 'api/calls/uqScore';
import { QUERY_KEYS } from 'api/queryKeys';

<<<<<<< HEAD
import useIsDecisionWindowOpen from './useIsDecisionWindowOpen';
=======
>>>>>>> 8788b1e5
import useUserTOS from './useUserTOS';

type Response = {
  uniquenessQuotient: string;
};

export default function useUqScore(
  epoch: number,
  options?: Omit<UseQueryOptions<Response, unknown, bigint, any>, 'queryKey'>,
): UseQueryResult<bigint, unknown> {
  const { address } = useAccount();
<<<<<<< HEAD
  const { data: isDecisionWindowOpen } = useIsDecisionWindowOpen();
  const { data: isUserTOSAccepted } = useUserTOS();

  return useQuery({
    enabled: !!address && !!epoch && isDecisionWindowOpen && isUserTOSAccepted,
=======
  const { data: isUserTOSAccepted } = useUserTOS();

  return useQuery({
    enabled: !!address && !!epoch && isUserTOSAccepted,
>>>>>>> 8788b1e5
    queryFn: () => apiGetUqScore(address!, epoch),
    queryKey: QUERY_KEYS.uqScore(epoch),
    // We expose it as bigint percentage multiplier, from 0 to 100.
    select: data => BigInt(parseFloat(data.uniquenessQuotient) * 100),
    ...options,
  });
}<|MERGE_RESOLUTION|>--- conflicted
+++ resolved
@@ -4,10 +4,6 @@
 import { apiGetUqScore } from 'api/calls/uqScore';
 import { QUERY_KEYS } from 'api/queryKeys';
 
-<<<<<<< HEAD
-import useIsDecisionWindowOpen from './useIsDecisionWindowOpen';
-=======
->>>>>>> 8788b1e5
 import useUserTOS from './useUserTOS';
 
 type Response = {
@@ -19,18 +15,10 @@
   options?: Omit<UseQueryOptions<Response, unknown, bigint, any>, 'queryKey'>,
 ): UseQueryResult<bigint, unknown> {
   const { address } = useAccount();
-<<<<<<< HEAD
-  const { data: isDecisionWindowOpen } = useIsDecisionWindowOpen();
-  const { data: isUserTOSAccepted } = useUserTOS();
-
-  return useQuery({
-    enabled: !!address && !!epoch && isDecisionWindowOpen && isUserTOSAccepted,
-=======
   const { data: isUserTOSAccepted } = useUserTOS();
 
   return useQuery({
     enabled: !!address && !!epoch && isUserTOSAccepted,
->>>>>>> 8788b1e5
     queryFn: () => apiGetUqScore(address!, epoch),
     queryKey: QUERY_KEYS.uqScore(epoch),
     // We expose it as bigint percentage multiplier, from 0 to 100.
