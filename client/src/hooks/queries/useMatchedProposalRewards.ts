import { UseQueryOptions, UseQueryResult, useQuery } from '@tanstack/react-query';
import { BigNumber } from 'ethers';
import { parseUnits } from 'ethers/lib/utils';

import { apiGetMatchedProposalRewards, Response } from 'api/calls/matchedProposalRewards';
import { QUERY_KEYS } from 'api/queryKeys';

import useCurrentEpoch from './useCurrentEpoch';

export type ProposalRewards = {
  address: string;
  allocated: BigNumber;
  matched: BigNumber;
  percentage: number;
  sum: BigNumber;
};

export default function useMatchedProposalRewards(
  options?: UseQueryOptions<Response, unknown, ProposalRewards[], any>,
): UseQueryResult<ProposalRewards[]> {
  const { data: currentEpoch } = useCurrentEpoch();

  return useQuery(
    QUERY_KEYS.matchedProposalRewards,
    () => apiGetMatchedProposalRewards(currentEpoch! - 1),
    {
      enabled: !!currentEpoch && currentEpoch > 1,
      select: response => {
        const totalDonations = response?.rewards.reduce(
          (acc, { allocated, matched }) => acc.add(parseUnits(allocated)).add(parseUnits(matched)),
          BigNumber.from(0),
        );
        return response?.rewards.map(({ address, allocated, matched }) => {
<<<<<<< HEAD
          const allocatedBigNum = parseUnits(allocated);
          const matchedBigNum = parseUnits(matched);
=======
          const allocatedBigNum = parseUnits(allocated, 'wei');
          const matchedBigNum = parseUnits(matched, 'wei');
>>>>>>> 0c5a6cd6

          const sum = allocatedBigNum.add(matchedBigNum);
          const percentage =
            !totalDonations!.isZero() && !sum.isZero()
              ? sum.mul(100).div(totalDonations!).toNumber()
              : 0;
          return {
            address,
            allocated: allocatedBigNum,
            matched: matchedBigNum,
            percentage,
            sum,
          };
        });
      },
      ...options,
    },
  );
}<|MERGE_RESOLUTION|>--- conflicted
+++ resolved
@@ -31,13 +31,8 @@
           BigNumber.from(0),
         );
         return response?.rewards.map(({ address, allocated, matched }) => {
-<<<<<<< HEAD
-          const allocatedBigNum = parseUnits(allocated);
-          const matchedBigNum = parseUnits(matched);
-=======
           const allocatedBigNum = parseUnits(allocated, 'wei');
           const matchedBigNum = parseUnits(matched, 'wei');
->>>>>>> 0c5a6cd6
 
           const sum = allocatedBigNum.add(matchedBigNum);
           const percentage =
