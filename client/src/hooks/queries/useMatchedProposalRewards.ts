import { UseQueryOptions, UseQueryResult, useQuery, useQueryClient } from '@tanstack/react-query';
import { BigNumber } from 'ethers';
import { parseUnits } from 'ethers/lib/utils';

import {
  apiGetMatchedProposalRewards,
  apiGetEstimatedMatchedProposalRewards,
  Response as ApiResponse,
} from 'api/calls/rewards';
import { QUERY_KEYS } from 'api/queryKeys';
import useSubscription from 'hooks/helpers/useSubscription';
import { WebsocketListenEvent } from 'types/websocketEvents';

import useCurrentEpoch from './useCurrentEpoch';
import useIsDecisionWindowOpen from './useIsDecisionWindowOpen';

type Response = ApiResponse;

export type ProposalRewards = {
  address: string;
  allocated: BigNumber;
  matched: BigNumber;
  percentage: number;
  sum: BigNumber;
};

function parseResponse(response: Response): ProposalRewards[] {
  const totalDonations = response?.rewards.reduce(
    (acc, { allocated, matched }) =>
      acc.add(parseUnits(allocated, 'wei')).add(parseUnits(matched, 'wei')),
    BigNumber.from(0),
  );
  return response?.rewards.map(({ address, allocated, matched }) => {
    const allocatedBigNum = parseUnits(allocated, 'wei');
    const matchedBigNum = parseUnits(matched, 'wei');

    const sum = allocatedBigNum.add(matchedBigNum);
    const percentage =
      !totalDonations!.isZero() && !sum.isZero() ? sum.mul(100).div(totalDonations!).toNumber() : 0;
    return {
      address,
      allocated: allocatedBigNum,
      matched: matchedBigNum,
      percentage,
      sum,
    };
  });
}

export default function useMatchedProposalRewards(
  epoch?: number,
  options?: UseQueryOptions<Response, unknown, ProposalRewards[], any>,
<<<<<<< HEAD
): UseQueryResult<ProposalRewards[]> {
  const queryClient = useQueryClient();
=======
): UseQueryResult<ProposalRewards[], unknown> {
  // const queryClient = useQueryClient();
>>>>>>> 31d88aef
  const { data: currentEpoch } = useCurrentEpoch();
  const { data: isDecisionWindowOpen } = useIsDecisionWindowOpen();

  useSubscription<Response['rewards']>({
    callback: data => {
      queryClient.setQueryData(QUERY_KEYS.matchedProposalRewards(currentEpoch! - 1), {
        rewards: data,
      });
    },
    enabled: epoch === undefined && isDecisionWindowOpen,
    event: WebsocketListenEvent.proposalRewards,
  });

  return useQuery({
    enabled:
      isDecisionWindowOpen !== undefined &&
      ((epoch !== undefined && epoch > 0) || (!!currentEpoch && currentEpoch > 1)),
    queryFn: () => {
      if (epoch) {
        return apiGetMatchedProposalRewards(epoch);
      }
      if (isDecisionWindowOpen) {
        return apiGetEstimatedMatchedProposalRewards();
      }
      /**
       * During currentEpoch and outside allocation window projects do not have matchedProposalRewards.
       * Because hook is called anyway, hence the empty promise.
       */
      // eslint-disable-next-line no-promise-executor-return
      return new Promise<ApiResponse>(resolve => resolve({ rewards: [] }));
    },
<<<<<<< HEAD
    {
      enabled:
        isDecisionWindowOpen !== undefined &&
        ((epoch !== undefined && epoch > 0) || (!!currentEpoch && currentEpoch > 1)),
      select: response => parseResponse(response),
      ...options,
    },
  );
=======
    queryKey: QUERY_KEYS.matchedProposalRewards(
      epoch ?? (isDecisionWindowOpen ? currentEpoch! - 1 : currentEpoch!),
    ),
    select: response => parseResponse(response),
    ...options,
    /**
     * Refetching is required during AW.
     * As we don't want to wait for a socket fix in OCT-1321 to release to production,
     * we disable refetching for now.
     * It impacts testing environments where AW open, but not production.
     *
     * TODO OCT-1320 remove this comment and commented refetchInterval. Enable socket.
     */
    //
    // refetchInterval: 5000,
  });
>>>>>>> 31d88aef
}<|MERGE_RESOLUTION|>--- conflicted
+++ resolved
@@ -50,13 +50,8 @@
 export default function useMatchedProposalRewards(
   epoch?: number,
   options?: UseQueryOptions<Response, unknown, ProposalRewards[], any>,
-<<<<<<< HEAD
-): UseQueryResult<ProposalRewards[]> {
+): UseQueryResult<ProposalRewards[], unknown> {
   const queryClient = useQueryClient();
-=======
-): UseQueryResult<ProposalRewards[], unknown> {
-  // const queryClient = useQueryClient();
->>>>>>> 31d88aef
   const { data: currentEpoch } = useCurrentEpoch();
   const { data: isDecisionWindowOpen } = useIsDecisionWindowOpen();
 
@@ -88,31 +83,10 @@
       // eslint-disable-next-line no-promise-executor-return
       return new Promise<ApiResponse>(resolve => resolve({ rewards: [] }));
     },
-<<<<<<< HEAD
-    {
-      enabled:
-        isDecisionWindowOpen !== undefined &&
-        ((epoch !== undefined && epoch > 0) || (!!currentEpoch && currentEpoch > 1)),
-      select: response => parseResponse(response),
-      ...options,
-    },
-  );
-=======
     queryKey: QUERY_KEYS.matchedProposalRewards(
       epoch ?? (isDecisionWindowOpen ? currentEpoch! - 1 : currentEpoch!),
     ),
     select: response => parseResponse(response),
     ...options,
-    /**
-     * Refetching is required during AW.
-     * As we don't want to wait for a socket fix in OCT-1321 to release to production,
-     * we disable refetching for now.
-     * It impacts testing environments where AW open, but not production.
-     *
-     * TODO OCT-1320 remove this comment and commented refetchInterval. Enable socket.
-     */
-    //
-    // refetchInterval: 5000,
   });
->>>>>>> 31d88aef
 }