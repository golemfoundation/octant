--- conflicted
+++ resolved
@@ -1,15 +1,4 @@
-<<<<<<< HEAD
 import { UseQueryOptions, UseQueryResult, useQuery, useQueryClient } from '@tanstack/react-query';
-import { BigNumber } from 'ethers';
-import { parseUnits } from 'ethers/lib/utils';
-=======
-import {
-  UseQueryOptions,
-  UseQueryResult,
-  useQuery,
-  //  useQueryClient
-} from '@tanstack/react-query';
->>>>>>> 86a7fba5
 
 import {
   apiGetMatchedProposalRewards,
@@ -17,14 +6,9 @@
   Response as ApiResponse,
 } from 'api/calls/rewards';
 import { QUERY_KEYS } from 'api/queryKeys';
-<<<<<<< HEAD
 import useSubscription from 'hooks/helpers/useSubscription';
 import { WebsocketListenEvent } from 'types/websocketEvents';
-=======
 import { parseUnitsBigInt } from 'utils/parseUnitsBigInt';
-// import useSubscription from 'hooks/helpers/useSubscription';
-// import { WebsocketListenEvent } from 'types/websocketEvents';
->>>>>>> 86a7fba5
 
 import useCurrentEpoch from './useCurrentEpoch';
 import useIsDecisionWindowOpen from './useIsDecisionWindowOpen';
@@ -72,11 +56,16 @@
 
   useSubscription<Response['rewards']>({
     callback: data => {
-      queryClient.setQueryData(QUERY_KEYS.matchedProposalRewards(currentEpoch! - 1), {
-        rewards: data,
-      });
+      queryClient.setQueryData(
+        QUERY_KEYS.matchedProposalRewards(
+          epoch ?? (isDecisionWindowOpen ? currentEpoch! - 1 : currentEpoch!),
+        ),
+        {
+          rewards: data,
+        },
+      );
     },
-    enabled: epoch === undefined && isDecisionWindowOpen,
+    enabled: epoch === undefined,
     event: WebsocketListenEvent.proposalRewards,
   });
 
