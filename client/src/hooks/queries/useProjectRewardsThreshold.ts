--- conflicted
+++ resolved
@@ -36,21 +36,14 @@
 
   return useQuery({
     enabled:
-<<<<<<< HEAD
-      isDecisionWindowOpen !== undefined &&
-      ((epoch !== undefined && epoch > 0) || (!!currentEpoch && currentEpoch > 1)),
+      !!currentEpoch &&
+      currentEpoch > 1 &&
+      (isDecisionWindowOpen === true || (epoch !== undefined && epoch > 0)),
     queryFn: ({ signal }) =>
       apiGetProjectThreshold(
         epoch ?? (isDecisionWindowOpen ? currentEpoch! - 1 : currentEpoch!),
         signal,
       ),
-=======
-      !!currentEpoch &&
-      currentEpoch > 1 &&
-      (isDecisionWindowOpen === true || (epoch !== undefined && epoch > 0)),
-    queryFn: () =>
-      apiGetProjectThreshold(epoch ?? (isDecisionWindowOpen ? currentEpoch! - 1 : currentEpoch!)),
->>>>>>> 71b96905
     queryKey: QUERY_KEYS.projectRewardsThreshold(
       epoch ?? (isDecisionWindowOpen ? currentEpoch! - 1 : currentEpoch!),
     ),
