import { Response } from 'api/calls/cryptoValues';
import { FIAT_CURRENCIES_SYMBOLS } from 'constants/currencies';
import { SettingsData } from 'store/settings/types';
import { CryptoCurrency } from 'types/cryptoCurrency';

import { formatUnitsBigInt } from './formatUnitsBigInt';
import getNumberWithSpaces from './getNumberWithSpaces';

export type GetValueFiatToDisplayProps = {
  coinPricesServerDowntimeText?: 'Conversion offline' | '...';
  cryptoCurrency: CryptoCurrency;
  cryptoValues?: Response;
  displayCurrency: NonNullable<SettingsData['displayCurrency']>;
  error?: any;
  isUsingHairSpace?: boolean;
  showFiatPrefix?: boolean;
<<<<<<< HEAD
  showLessThanZero?: boolean;
=======
  showLessThanOneCent?: boolean;
>>>>>>> 1b494dbb
  valueCrypto?: bigint;
};

export default function getValueFiatToDisplay({
  coinPricesServerDowntimeText = 'Conversion offline',
  cryptoCurrency,
  cryptoValues,
  displayCurrency,
  error,
  isUsingHairSpace = true,
  valueCrypto,
<<<<<<< HEAD
  showLessThanZero = false,
=======
  showLessThanOneCent = false,
>>>>>>> 1b494dbb
  showFiatPrefix = true,
}: GetValueFiatToDisplayProps): string {
  if (error) {
    return coinPricesServerDowntimeText;
  }

  const prefix = FIAT_CURRENCIES_SYMBOLS[displayCurrency] || `${displayCurrency.toUpperCase()} `;

  /**
   * We need to ensure particular cryptoValues[cryptoCurrency][displayCurrency] is already fetched.
   * Otherwise, Cypress tests failed when changing the displayCurrency
   * and requesting to see its fiat value immediately.
   *
   * We need to ensure cryptoValues[cryptoCurrency] is defined too.
   * For the reason unknown coin-prices-server sometimes returns data (cryptoValues defined),
   * yet cryptoValues[cryptoCurrency] is unknown, resulting in a crash.
   * This happens in E2E runs only.
   */
  //
  if (
    !cryptoCurrency ||
    !cryptoValues ||
    !cryptoValues[cryptoCurrency] ||
    !cryptoValues[cryptoCurrency][displayCurrency] ||
    !valueCrypto
  ) {
<<<<<<< HEAD
    return `${showFiatPrefix ? prefix : ''}0.00`;
=======
    return `${showFiatPrefix ? prefix : ''}${displayCurrency === 'jpy' ? '0' : '0.00'}`;
>>>>>>> 1b494dbb
  }

  const exchangeRate = cryptoValues[cryptoCurrency][displayCurrency];

  const valueFiat = (parseFloat(formatUnitsBigInt(valueCrypto)) * exchangeRate).toFixed(
    displayCurrency === 'jpy' ? 0 : 2,
  );

<<<<<<< HEAD
  if (valueFiat === '0.00' && showLessThanZero) {
=======
  if (displayCurrency === 'jpy' && valueFiat === '0' && showLessThanOneCent) {return `< ${prefix}1`;}

  if (valueFiat === '0.00' && showLessThanOneCent) {
>>>>>>> 1b494dbb
    return `< ${prefix}0.01`;
  }

  return `${showFiatPrefix ? prefix : ''}${getNumberWithSpaces(valueFiat, isUsingHairSpace)}`;
}<|MERGE_RESOLUTION|>--- conflicted
+++ resolved
@@ -14,11 +14,7 @@
   error?: any;
   isUsingHairSpace?: boolean;
   showFiatPrefix?: boolean;
-<<<<<<< HEAD
-  showLessThanZero?: boolean;
-=======
   showLessThanOneCent?: boolean;
->>>>>>> 1b494dbb
   valueCrypto?: bigint;
 };
 
@@ -30,11 +26,7 @@
   error,
   isUsingHairSpace = true,
   valueCrypto,
-<<<<<<< HEAD
-  showLessThanZero = false,
-=======
   showLessThanOneCent = false,
->>>>>>> 1b494dbb
   showFiatPrefix = true,
 }: GetValueFiatToDisplayProps): string {
   if (error) {
@@ -61,11 +53,7 @@
     !cryptoValues[cryptoCurrency][displayCurrency] ||
     !valueCrypto
   ) {
-<<<<<<< HEAD
-    return `${showFiatPrefix ? prefix : ''}0.00`;
-=======
     return `${showFiatPrefix ? prefix : ''}${displayCurrency === 'jpy' ? '0' : '0.00'}`;
->>>>>>> 1b494dbb
   }
 
   const exchangeRate = cryptoValues[cryptoCurrency][displayCurrency];
@@ -74,13 +62,11 @@
     displayCurrency === 'jpy' ? 0 : 2,
   );
 
-<<<<<<< HEAD
-  if (valueFiat === '0.00' && showLessThanZero) {
-=======
-  if (displayCurrency === 'jpy' && valueFiat === '0' && showLessThanOneCent) {return `< ${prefix}1`;}
+  if (displayCurrency === 'jpy' && valueFiat === '0' && showLessThanOneCent) {
+    return `< ${prefix}1`;
+  }
 
   if (valueFiat === '0.00' && showLessThanOneCent) {
->>>>>>> 1b494dbb
     return `< ${prefix}0.01`;
   }
 
