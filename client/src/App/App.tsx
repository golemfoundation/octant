import { useQueryClient } from '@tanstack/react-query';
import isEqual from 'lodash/isEqual';
import React, { ReactElement, useEffect, useState } from 'react';
import { useAccount, useConnect, useNetwork } from 'wagmi';

import 'react-toastify/dist/ReactToastify.css';

import AppLoader from 'components/dedicated/AppLoader/AppLoader';
import ModalOnboarding from 'components/dedicated/ModalOnboarding/ModalOnboarding';
import { ALLOCATION_ITEMS_KEY } from 'constants/localStorageKeys';
import networkConfig from 'constants/networkConfig';
import useAreCurrentEpochsProjectsHiddenOutsideAllocationWindow from 'hooks/helpers/useAreCurrentEpochsProjectsHiddenOutsideAllocationWindow';
<<<<<<< HEAD
import useEpochAndAllocationTimestamps from 'hooks/helpers/useEpochAndAllocationTimestamps';
=======
import useAvailableFundsEth from 'hooks/helpers/useAvailableFundsEth';
import useAvailableFundsGlm from 'hooks/helpers/useAvailableFundsGlm';
>>>>>>> c67e501c
import useIsProjectAdminMode from 'hooks/helpers/useIsProjectAdminMode';
import useManageTransactionsPending from 'hooks/helpers/useManageTransactionsPending';
import useAllProposals from 'hooks/queries/useAllProposals';
import useCryptoValues from 'hooks/queries/useCryptoValues';
import useCurrentEpoch from 'hooks/queries/useCurrentEpoch';
import useIsDecisionWindowOpen from 'hooks/queries/useIsDecisionWindowOpen';
import useIsPatronMode from 'hooks/queries/useIsPatronMode';
import useProposalsContract from 'hooks/queries/useProposalsContract';
import useSyncStatus, { Response } from 'hooks/queries/useSyncStatus';
import useUserAllocations from 'hooks/queries/useUserAllocations';
import useUserTOS from 'hooks/queries/useUserTOS';
import RootRoutes from 'routes/RootRoutes/RootRoutes';
import localStorageService from 'services/localStorageService';
import useAllocationsStore from 'store/allocations/store';
import useOnboardingStore from 'store/onboarding/store';
import useSettingsStore from 'store/settings/store';
import useTipsStore from 'store/tips/store';
import useTransactionLocalStore from 'store/transactionLocal/store';
import getIsPreLaunch from 'utils/getIsPreLaunch';
import triggerToast from 'utils/triggerToast';

import { getValidatedProposalsFromLocalStorage } from './utils';

import 'styles/index.scss';
import 'i18n';

const App = (): ReactElement => {
  useManageTransactionsPending();
  const { chain } = useNetwork();
  const {
    allocations,
    setAllocations,
    addAllocations,
    isAllocationsInitialized,
    reset: resetAllocationsStore,
  } = useAllocationsStore(state => ({
    addAllocations: state.addAllocations,
    allocations: state.data.allocations,
    isAllocationsInitialized: state.meta.isInitialized,
    reset: state.reset,
    setAllocations: state.setAllocations,
  }));
  const {
    setValuesFromLocalStorage: setValuesFromLocalStorageTips,
    isInitialized: isTipsStoreInitialized,
    setInitialState: setInitialStateTips,
  } = useTipsStore(({ meta, setValuesFromLocalStorage, setInitialState }) => ({
    isInitialized: meta.isInitialized,
    setInitialState,
    setValuesFromLocalStorage,
  }));
  const {
    areOctantTipsAlwaysVisible,
    displayCurrency,
    isSettingsInitialized,
    setValuesFromLocalStorageSettings,
    setIsCryptoMainValueDisplay,
  } = useSettingsStore(state => ({
    areOctantTipsAlwaysVisible: state.data.areOctantTipsAlwaysVisible,
    displayCurrency: state.data.displayCurrency,
    isSettingsInitialized: state.meta.isInitialized,
    setIsCryptoMainValueDisplay: state.setIsCryptoMainValueDisplay,
    setValuesFromLocalStorageSettings: state.setValuesFromLocalStorage,
  }));
  const {
    isInitialized: isOnboardingInitialized,
    setValuesFromLocalStorage: setValuesFromLocalStorageOnboarding,
  } = useOnboardingStore(state => ({
    isInitialized: state.meta.isInitialized,
    setValuesFromLocalStorage: state.setValuesFromLocalStorage,
  }));
  const { reset: resetTransactionLocalStore } = useTransactionLocalStore(state => ({
    reset: state.reset,
  }));
  const queryClient = useQueryClient();
  const { address, isConnected } = useAccount();
  useCryptoValues(displayCurrency, {
    onError: () => {
      setIsCryptoMainValueDisplay(true);
    },
  });
  const { data: currentEpoch, isLoading: isLoadingCurrentEpoch } = useCurrentEpoch({
    refetchOnMount: true,
    refetchOnWindowFocus: true,
  });
  const { data: isDecisionWindowOpen } = useIsDecisionWindowOpen({
    refetchOnMount: true,
    refetchOnWindowFocus: true,
  });
  const { data: proposals } = useProposalsContract();
  const { isFetching: isFetchingAllProposals } = useAllProposals();
  const { data: userAllocations } = useUserAllocations();
  const { isFetching: isFetchingPatronModeStatus } = useIsPatronMode();
  const {
    data: areCurrentEpochsProjectsHiddenOutsideAllocationWindow,
    isLoading: isLoadingAreCurrentEpochsProjectsHiddenOutsideAllocationWindow,
  } = useAreCurrentEpochsProjectsHiddenOutsideAllocationWindow();
  const [isFlushRequired, setIsFlushRequired] = useState(false);
  const isProjectAdminMode = useIsProjectAdminMode();
  const [isConnectedLocal, setIsConnectedLocal] = useState<boolean>(false);
  const [currentAddressLocal, setCurrentAddressLocal] = useState<string | null>(null);
  const [currentEpochLocal, setCurrentEpochLocal] = useState<number | null>(null);
  const [isDecisionWindowOpenLocal, setIsDecisionWindowOpenLocal] = useState<boolean | null>(null);
  const [syncStatusLocal, setSyncStatusLocal] = useState<Response | null>(null);
  const [chainIdLocal, setChainIdLocal] = useState<number | null>(null);
  const isPreLaunch = getIsPreLaunch(currentEpoch);
  const { isFetching: isFetchingUserTOS } = useUserTOS();
  const isSyncingInProgress = syncStatusLocal?.pendingSnapshot === 'in_progress';
  const { data: syncStatus } = useSyncStatus({
    refetchInterval: isSyncingInProgress ? 5000 : false,
  });
<<<<<<< HEAD
  const { timeCurrentAllocationEnd, timeCurrentEpochEnd } = useEpochAndAllocationTimestamps();
=======
  const { reset } = useConnect();
  const { refetch: refetchAvailableFundsEth } = useAvailableFundsEth();
  const { refetch: refetchAvailableFundsGlm } = useAvailableFundsGlm();
>>>>>>> c67e501c

  const initializeStore = (shouldDoReset = false) => {
    // Store is populated with data from LS, hence init here.
    localStorageService.init();
    setValuesFromLocalStorageSettings();
    setValuesFromLocalStorageOnboarding();
    setValuesFromLocalStorageTips();

    // On init load reset is not required, when changing account -- yes.
    if (shouldDoReset) {
      resetAllocationsStore();
      resetTransactionLocalStore();
    }
  };

  // Listener to reload app after allocation window status changes (insted of refetching a lot of stuff without reloading)
  useEffect(() => {
    if (isDecisionWindowOpen === undefined || !timeCurrentAllocationEnd || !timeCurrentEpochEnd) {
      return;
    }
    const timestamp = isDecisionWindowOpen ? timeCurrentAllocationEnd : timeCurrentEpochEnd;

    const timeToChangeAllocationWindowStatusIntervalId = setInterval(() => {
      const timeDifference = Math.ceil(timestamp - Date.now());
      if (timeDifference <= 0) {
        clearInterval(timeToChangeAllocationWindowStatusIntervalId);
        window.location.reload();
      }
    }, 1000);

    return () => clearInterval(timeToChangeAllocationWindowStatusIntervalId);
  }, [isDecisionWindowOpen, timeCurrentAllocationEnd, timeCurrentEpochEnd]);

  useEffect(() => {
    if (chainIdLocal && chainIdLocal !== networkConfig.id) {
      triggerToast({
        message: `Please change network to ${networkConfig.name}${
          networkConfig.isTestnet ? ' testnet' : ''
        }`,
        title: 'Wrong network',
        type: 'error',
      });
    }
  }, [chainIdLocal]);

  useEffect(() => {
    // Possible solution for invalid cached `isConnect` value. This snippet resets data from `useConnect` hook and try ty refetch wallet balance (eth + glm) when wallet is disconnected and app still has old data in cache (query cache update).
    if (isConnected) {
      reset();
      refetchAvailableFundsEth();
      refetchAvailableFundsGlm();
    }
    initializeStore();
    // eslint-disable-next-line
  }, []);

  useEffect(() => {
    if (syncStatus && !isEqual(syncStatus, syncStatusLocal)) {
      setSyncStatusLocal(syncStatus);
    }
  }, [syncStatus, syncStatusLocal, setSyncStatusLocal]);

  useEffect(() => {
    if (chain && chain.id && chain.id !== chainIdLocal) {
      setChainIdLocal(chain.id);
    }
  }, [chain, chainIdLocal, setChainIdLocal]);

  useEffect(() => {
    if (isConnected !== isConnectedLocal) {
      setIsConnectedLocal(isConnected);
    }
    /**
     * When user signs out of the app and only then, initialize store.
     * TODO OCT-1022: simplify entire logic of flushing and reset.
     */
    if (!isConnected && isConnectedLocal) {
      initializeStore(true);
    }
    // eslint-disable-next-line react-hooks/exhaustive-deps
  }, [isConnected, isConnectedLocal, setIsConnectedLocal]);

  useEffect(() => {
    if (address && address !== currentAddressLocal) {
      setCurrentAddressLocal(address);
    }
  }, [address, currentAddressLocal, setCurrentAddressLocal]);

  useEffect(() => {
    if (currentEpoch && currentEpoch !== currentEpochLocal) {
      setCurrentEpochLocal(currentEpoch);
    }
  }, [currentEpoch, currentEpochLocal, setCurrentEpochLocal]);

  useEffect(() => {
    if (isDecisionWindowOpen && isDecisionWindowOpen !== isDecisionWindowOpenLocal) {
      setIsDecisionWindowOpenLocal(isDecisionWindowOpen);
    }
  }, [isDecisionWindowOpen, isDecisionWindowOpenLocal, setIsDecisionWindowOpenLocal]);

  useEffect(() => {
    const doesAddressRequireFlush =
      !!address && !!currentAddressLocal && address !== currentAddressLocal;
    const doesChainIdRequireFlush = chain && chain.id && chain.id !== chainIdLocal;
    const doesCurrentEpochRequireFlush =
      !!currentEpoch && !!currentEpochLocal && currentEpoch !== currentEpochLocal;
    const doesIsConnectedRequireFlush = !isConnected && isConnectedLocal;
    const doesIsDecisionWindowOpenRequireFlush =
      !!isDecisionWindowOpen &&
      !!isDecisionWindowOpenLocal &&
      isDecisionWindowOpen !== isDecisionWindowOpenLocal;
    const doesSyncStatusRequireFlush =
      !!syncStatus && !!syncStatusLocal && !isEqual(syncStatus, syncStatusLocal);
    if (
      doesAddressRequireFlush ||
      doesChainIdRequireFlush ||
      doesCurrentEpochRequireFlush ||
      doesIsConnectedRequireFlush ||
      doesIsDecisionWindowOpenRequireFlush ||
      doesSyncStatusRequireFlush
    ) {
      setIsFlushRequired(true);
    }
  }, [
    isConnected,
    isConnectedLocal,
    address,
    chain,
    chainIdLocal,
    currentAddressLocal,
    currentEpoch,
    currentEpochLocal,
    isDecisionWindowOpen,
    isDecisionWindowOpenLocal,
    queryClient,
    syncStatus,
    syncStatusLocal,
  ]);

  useEffect(() => {
    (() => {
      if (isFlushRequired) {
        queryClient.clear();
        queryClient.refetchQueries().then(() => {
          setIsFlushRequired(false);
        });
      }
    })();
  }, [isFlushRequired, setIsFlushRequired, queryClient]);

  useEffect(() => {
    /**
     * This hook validates allocations in localStorage
     * and populates store with them or sets empty array.
     */
    if (
      !proposals ||
      proposals.length === 0 ||
      isAllocationsInitialized ||
      isLoadingAreCurrentEpochsProjectsHiddenOutsideAllocationWindow
    ) {
      return;
    }

    /**
     * When areCurrentEpochsProjectsHiddenOutsideAllocationWindow we set empty array.
     * We remove whatever user has in localStorage.
     * They can't add nor remove elements from allocate, they should not have anything there.
     */
    if (areCurrentEpochsProjectsHiddenOutsideAllocationWindow) {
      setAllocations([]);
      return;
    }

    const localStorageAllocationItems = JSON.parse(
      localStorage.getItem(ALLOCATION_ITEMS_KEY) || 'null',
    );

    if (!localStorageAllocationItems || localStorageAllocationItems.length === 0) {
      setAllocations([]);
      return;
    }

    const validatedProposalsInLocalStorage = getValidatedProposalsFromLocalStorage(
      localStorageAllocationItems,
      proposals,
    );
    if (validatedProposalsInLocalStorage) {
      setAllocations(validatedProposalsInLocalStorage);
    }
  }, [
    allocations,
    areCurrentEpochsProjectsHiddenOutsideAllocationWindow,
    isAllocationsInitialized,
    isConnected,
    isLoadingAreCurrentEpochsProjectsHiddenOutsideAllocationWindow,
    proposals,
    setAllocations,
  ]);

  useEffect(() => {
    /**
     * This hook adds userAllocations to the store.
     * This needs to be done after store is populated with values from localStorage.
     *
     * When areCurrentEpochsProjectsHiddenOutsideAllocationWindow === true we don't add
     * userAllocations to the store. AllocationView is empty, user can't add projects to it,
     * Navbar badge is not visible.
     */
    if (
      !userAllocations ||
      !isAllocationsInitialized ||
      isLoadingAreCurrentEpochsProjectsHiddenOutsideAllocationWindow ||
      areCurrentEpochsProjectsHiddenOutsideAllocationWindow
    ) {
      return;
    }
    const userAllocationsAddresses = userAllocations.elements.map(
      ({ address: userAllocationAddress }) => userAllocationAddress,
    );
    if (
      isConnected &&
      userAllocations &&
      userAllocations.elements.length > 0 &&
      !!allocations &&
      !allocations.some(allocation => userAllocationsAddresses.includes(allocation))
    ) {
      addAllocations(userAllocationsAddresses);
    }
  }, [
    addAllocations,
    allocations,
    areCurrentEpochsProjectsHiddenOutsideAllocationWindow,
    isAllocationsInitialized,
    isConnected,
    isLoadingAreCurrentEpochsProjectsHiddenOutsideAllocationWindow,
    userAllocations,
  ]);

  useEffect(() => {
    if (!areOctantTipsAlwaysVisible) {
      return;
    }

    setInitialStateTips();
  }, [areOctantTipsAlwaysVisible, setInitialStateTips]);
  const isLoading =
    isLoadingCurrentEpoch ||
    (!isPreLaunch && !isAllocationsInitialized) ||
    !isOnboardingInitialized ||
    !isSettingsInitialized ||
    isFlushRequired ||
    !isTipsStoreInitialized ||
    isFetchingUserTOS ||
    isFetchingAllProposals ||
    isFetchingPatronModeStatus;

  if (isLoading) {
    return <AppLoader />;
  }

  return (
    <>
      <RootRoutes isSyncingInProgress={isSyncingInProgress} />
      {!isSyncingInProgress && !isProjectAdminMode && <ModalOnboarding />}
    </>
  );
};

export default App;<|MERGE_RESOLUTION|>--- conflicted
+++ resolved
@@ -10,12 +10,9 @@
 import { ALLOCATION_ITEMS_KEY } from 'constants/localStorageKeys';
 import networkConfig from 'constants/networkConfig';
 import useAreCurrentEpochsProjectsHiddenOutsideAllocationWindow from 'hooks/helpers/useAreCurrentEpochsProjectsHiddenOutsideAllocationWindow';
-<<<<<<< HEAD
-import useEpochAndAllocationTimestamps from 'hooks/helpers/useEpochAndAllocationTimestamps';
-=======
 import useAvailableFundsEth from 'hooks/helpers/useAvailableFundsEth';
 import useAvailableFundsGlm from 'hooks/helpers/useAvailableFundsGlm';
->>>>>>> c67e501c
+import useEpochAndAllocationTimestamps from 'hooks/helpers/useEpochAndAllocationTimestamps';
 import useIsProjectAdminMode from 'hooks/helpers/useIsProjectAdminMode';
 import useManageTransactionsPending from 'hooks/helpers/useManageTransactionsPending';
 import useAllProposals from 'hooks/queries/useAllProposals';
@@ -45,6 +42,7 @@
 const App = (): ReactElement => {
   useManageTransactionsPending();
   const { chain } = useNetwork();
+  const { reset } = useConnect();
   const {
     allocations,
     setAllocations,
@@ -127,13 +125,9 @@
   const { data: syncStatus } = useSyncStatus({
     refetchInterval: isSyncingInProgress ? 5000 : false,
   });
-<<<<<<< HEAD
   const { timeCurrentAllocationEnd, timeCurrentEpochEnd } = useEpochAndAllocationTimestamps();
-=======
-  const { reset } = useConnect();
   const { refetch: refetchAvailableFundsEth } = useAvailableFundsEth();
   const { refetch: refetchAvailableFundsGlm } = useAvailableFundsGlm();
->>>>>>> c67e501c
 
   const initializeStore = (shouldDoReset = false) => {
     // Store is populated with data from LS, hence init here.
