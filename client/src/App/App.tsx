import { useQueryClient } from '@tanstack/react-query';
import { BigNumber } from 'ethers';
import isEqual from 'lodash/isEqual';
import React, { ReactElement, useEffect, useState } from 'react';
import { useAccount, useNetwork, useWaitForTransaction } from 'wagmi';

import 'react-toastify/dist/ReactToastify.css';

import { Response as ResponseSyncStatus } from 'api/calls/syncStatus';
import AppLoader from 'components/dedicated/AppLoader/AppLoader';
import ModalOnboarding from 'components/dedicated/ModalOnboarding/ModalOnboarding';
import { ALLOCATION_ITEMS_KEY, ALLOCATION_REWARDS_FOR_PROPOSALS } from 'constants/localStorageKeys';
import networkConfig from 'constants/networkConfig';
import useIsProjectAdminMode from 'hooks/helpers/useIsProjectAdminMode';
import useCryptoValues from 'hooks/queries/useCryptoValues';
import useCurrentEpoch from 'hooks/queries/useCurrentEpoch';
import useDepositEffectiveAtCurrentEpoch from 'hooks/queries/useDepositEffectiveAtCurrentEpoch';
import useDepositValue from 'hooks/queries/useDepositValue';
import useHistory from 'hooks/queries/useHistory';
import useIndividualReward from 'hooks/queries/useIndividualReward';
import useIsDecisionWindowOpen from 'hooks/queries/useIsDecisionWindowOpen';
import useProposalsAllIpfs from 'hooks/queries/useProposalsAllIpfs';
import useProposalsContract from 'hooks/queries/useProposalsContract';
import useSyncStatus from 'hooks/queries/useSyncStatus';
import useUserAllocations from 'hooks/queries/useUserAllocations';
import useUserTOS from 'hooks/queries/useUserTOS';
import useBlockNumber from 'hooks/subgraph/useBlockNumber';
import useLockedSummaryLatest from 'hooks/subgraph/useLockedSummaryLatest';
import RootRoutes from 'routes/RootRoutes/RootRoutes';
import localStorageService from 'services/localStorageService';
import useAllocationsStore from 'store/allocations/store';
import useMetaStore, { initialState as metaInitialState } from 'store/meta/store';
import useOnboardingStore from 'store/onboarding/store';
import useSettingsStore from 'store/settings/store';
import useTipsStore from 'store/tips/store';
import getIsPreLaunch from 'utils/getIsPreLaunch';
import triggerToast from 'utils/triggerToast';

import { getValidatedProposalsFromLocalStorage } from './utils';

import 'styles/index.scss';
import 'i18n';

const App = (): ReactElement => {
  const { chain } = useNetwork();
  const {
    allocations,
    setAllocations,
    addAllocations,
    isAllocationsInitialized,
    setRewardsForProposals,
  } = useAllocationsStore(state => ({
    addAllocations: state.addAllocations,
    allocations: state.data.allocations,
    isAllocationsInitialized: state.meta.isInitialized,
    setAllocations: state.setAllocations,
    setRewardsForProposals: state.setRewardsForProposals,
  }));
  const {
    setValuesFromLocalStorage: setValuesFromLocalStorageTips,
    isInitialized: isTipsStoreInitialized,
    reset: resetTipsStore,
  } = useTipsStore(({ meta, setValuesFromLocalStorage, reset }) => ({
    isInitialized: meta.isInitialized,
    reset,
    setValuesFromLocalStorage,
  }));
  const {
    areOctantTipsAlwaysVisible,
    displayCurrency,
    isSettingsInitialized,
    setValuesFromLocalStorageSettings,
    setIsCryptoMainValueDisplay,
  } = useSettingsStore(state => ({
    areOctantTipsAlwaysVisible: state.data.areOctantTipsAlwaysVisible,
    displayCurrency: state.data.displayCurrency,
    isSettingsInitialized: state.meta.isInitialized,
    setIsCryptoMainValueDisplay: state.setIsCryptoMainValueDisplay,
    setValuesFromLocalStorageSettings: state.setValuesFromLocalStorage,
  }));
  const {
    isInitialized: isOnboardingInitialized,
    setValuesFromLocalStorage: setValuesFromLocalStorageOnboarding,
  } = useOnboardingStore(({ meta, setValuesFromLocalStorage }) => ({
    isInitialized: meta.isInitialized,
    setValuesFromLocalStorage,
  }));
  const {
    blockNumberWithLatestTx,
    setBlockNumberWithLatestTx,
    transactionHashesToWaitFor,
    setTransactionHashesToWaitFor,
  } = useMetaStore(state => ({
    blockNumberWithLatestTx: state.data.blockNumberWithLatestTx,
    setBlockNumberWithLatestTx: state.setBlockNumberWithLatestTx,
    setTransactionHashesToWaitFor: state.setTransactionHashesToWaitFor,
    transactionHashesToWaitFor: state.data.transactionHashesToWaitFor,
  }));
  const queryClient = useQueryClient();
  const { address, isConnected } = useAccount();
  useCryptoValues(displayCurrency, {
    onError: () => {
      setIsCryptoMainValueDisplay(true);
    },
  });
  const { data: currentEpoch, isLoading: isLoadingCurrentEpoch } = useCurrentEpoch({
    refetchOnMount: true,
    refetchOnWindowFocus: true,
  });
  const { data: isDecisionWindowOpen } = useIsDecisionWindowOpen({
    refetchOnMount: true,
    refetchOnWindowFocus: true,
  });
  const { data: proposals } = useProposalsContract();
  const { isFetching: isFetchingProposalsAllIpfs } = useProposalsAllIpfs();
  const { data: userAllocations } = useUserAllocations();
  const { data: individualReward } = useIndividualReward();
  const { data: blockNumber } = useBlockNumber(
    blockNumberWithLatestTx !== metaInitialState.blockNumberWithLatestTx,
  );
  const { refetch: refetchDepositEffectiveAtCurrentEpoch } = useDepositEffectiveAtCurrentEpoch();
  const { refetch: refetchHistory } = useHistory();
  const { refetch: refetchLockedSummaryLatest } = useLockedSummaryLatest();
  const { refetch: refetchDeposit } = useDepositValue();
  const { data: transactionReceipt, isLoading: isLoadingTransactionReceipt } =
    useWaitForTransaction({
      hash: transactionHashesToWaitFor
        ? (transactionHashesToWaitFor[0] as `0x${string}`)
        : undefined,
      onReplaced: response =>
        setTransactionHashesToWaitFor([response.transactionReceipt.transactionHash] as string[]),
    });

<<<<<<< HEAD
  const [isFlushRequired, setIsFlushRequired] = useState(false);
=======
  const isProjectAdminMode = useIsProjectAdminMode();

  const [isAccountChanging, setIsAccountChanging] = useState(false);
>>>>>>> b9963d3c
  const [isConnectedLocal, setIsConnectedLocal] = useState<boolean>(false);
  const [currentAddressLocal, setCurrentAddressLocal] = useState<string | null>(null);
  const [currentEpochLocal, setCurrentEpochLocal] = useState<number | null>(null);
  const [isDecisionWindowOpenLocal, setIsDecisionWindowOpenLocal] = useState<boolean | null>(null);
  const [syncStatusLocal, setSyncStatusLocal] = useState<ResponseSyncStatus | null>(null);
  const [chainIdLocal, setChainIdLocal] = useState<number | null>(null);
  const isPreLaunch = getIsPreLaunch(currentEpoch);
  const { isFetching: isFetchingUserTOS } = useUserTOS();
  const isSyncingInProgress = syncStatusLocal?.pendingSnapshot === 'in_progress';
  const { data: syncStatus } = useSyncStatus({
    refetchInterval: isSyncingInProgress ? 5000 : false,
  });

  useEffect(() => {
    if (chainIdLocal && chainIdLocal !== networkConfig.id) {
      triggerToast({
        message: `Please change network to ${networkConfig.name}${
          networkConfig.isTestnet ? ' testnet' : ''
        }`,
        title: 'Wrong network',
        type: 'error',
      });
    }
  }, [chainIdLocal]);

  useEffect(() => {
    localStorageService.init();
    setValuesFromLocalStorageSettings();
    setValuesFromLocalStorageOnboarding();
    setValuesFromLocalStorageTips();
    // eslint-disable-next-line
  }, []);

  useEffect(() => {
    if (syncStatus && !isEqual(syncStatus, syncStatusLocal)) {
      setSyncStatusLocal(syncStatus);
    }
  }, [syncStatus, syncStatusLocal, setSyncStatusLocal]);

  useEffect(() => {
    if (chain && chain.id && chain.id !== chainIdLocal) {
      setChainIdLocal(chain.id);
    }
  }, [chain, chainIdLocal, setChainIdLocal]);

  useEffect(() => {
    if (isConnected !== isConnectedLocal) {
      setIsConnectedLocal(isConnected);
    }
  }, [isConnected, isConnectedLocal, setIsConnectedLocal]);

  useEffect(() => {
    if (address && address !== currentAddressLocal) {
      setCurrentAddressLocal(address);
    }
  }, [address, currentAddressLocal, setCurrentAddressLocal]);

  useEffect(() => {
    if (currentEpoch && currentEpoch !== currentEpochLocal) {
      setCurrentEpochLocal(currentEpoch);
    }
  }, [currentEpoch, currentEpochLocal, setCurrentEpochLocal]);

  useEffect(() => {
    if (isDecisionWindowOpen && isDecisionWindowOpen !== isDecisionWindowOpenLocal) {
      setIsDecisionWindowOpenLocal(isDecisionWindowOpen);
    }
  }, [isDecisionWindowOpen, isDecisionWindowOpenLocal, setIsDecisionWindowOpenLocal]);

  useEffect(() => {
    if (transactionReceipt && !isLoadingTransactionReceipt) {
      // Setting blockNumberWithLatestTx triggers refetch logic in other hook.
      setBlockNumberWithLatestTx(Number(transactionReceipt.blockNumber));
      setTransactionHashesToWaitFor(metaInitialState.transactionHashesToWaitFor);
    }
  }, [
    transactionReceipt,
    isLoadingTransactionReceipt,
    setBlockNumberWithLatestTx,
    setTransactionHashesToWaitFor,
  ]);

  useEffect(() => {
    /**
     * Locking and unlocking GLMs require updating history and effective deposit.
     * Both these values are coming from backend, which takes them from subgraph (history - always, effective deposit only during epoch 1).
     *
     * The problem is that value in subgraph (and consequently in the backend)
     * is updated only after block is indexed in the subgraph.
     *
     * So, after lock / unlock is done, blockNumberWithLatestTx is set to the value from transaction,
     * polling starts in useBlockNumber hook and after the number
     * of block changes, refetchHistory and refetchDepositEffectiveAtCurrentEpoch
     * is triggered and blockNumberWithLatestTx to null.
     */
    if (blockNumber && blockNumberWithLatestTx && blockNumber > blockNumberWithLatestTx) {
      refetchHistory();
      refetchLockedSummaryLatest();
      refetchDeposit();

      if (currentEpoch === 1) {
        refetchDepositEffectiveAtCurrentEpoch();
      }

      setBlockNumberWithLatestTx(metaInitialState.blockNumberWithLatestTx);
    }
  }, [
    currentEpoch,
    blockNumber,
    setBlockNumberWithLatestTx,
    blockNumberWithLatestTx,
    refetchDeposit,
    refetchHistory,
    refetchDepositEffectiveAtCurrentEpoch,
    refetchLockedSummaryLatest,
  ]);

  useEffect(() => {
    const doesAddressRequireFlush =
      !!address && !!currentAddressLocal && address !== currentAddressLocal;
    const doesChainIdRequireFlush = chain && chain.id && chain.id !== chainIdLocal;
    const doesCurrentEpochRequireFlush =
      !!currentEpoch && !!currentEpochLocal && currentEpoch !== currentEpochLocal;
    const doesIsConnectedRequireFlush = !isConnected && isConnectedLocal;
    const doesIsDecisionWindowOpenRequireFlush =
      !!isDecisionWindowOpen &&
      !!isDecisionWindowOpenLocal &&
      isDecisionWindowOpen !== isDecisionWindowOpenLocal;
    const doesSyncStatusRequireFlush =
      !!syncStatus && !!syncStatusLocal && !isEqual(syncStatus, syncStatusLocal);
    if (
      doesAddressRequireFlush ||
      doesChainIdRequireFlush ||
      doesCurrentEpochRequireFlush ||
      doesIsConnectedRequireFlush ||
      doesIsDecisionWindowOpenRequireFlush ||
      doesSyncStatusRequireFlush
    ) {
      setIsFlushRequired(true);
    }
  }, [
    address,
    chain,
    chainIdLocal,
    currentAddressLocal,
    currentEpoch,
    currentEpochLocal,
    isConnected,
    isConnectedLocal,
    isDecisionWindowOpen,
    isDecisionWindowOpenLocal,
    queryClient,
    syncStatus,
    syncStatusLocal,
  ]);

  useEffect(() => {
    (() => {
      if (isFlushRequired) {
        queryClient.clear();
        queryClient.refetchQueries().then(() => {
          setIsFlushRequired(false);
        });
      }
    })();
  }, [isFlushRequired, setIsFlushRequired, queryClient]);

  useEffect(() => {
    /**
     * This hook validates allocations in localStorage
     * and populates store with them or sets empty array.
     */
    if (!proposals || proposals.length === 0 || isAllocationsInitialized) {
      return;
    }

    const localStorageAllocationItems = JSON.parse(
      localStorage.getItem(ALLOCATION_ITEMS_KEY) || 'null',
    );

    if (!localStorageAllocationItems || localStorageAllocationItems.length === 0) {
      setAllocations([]);
      return;
    }

    const validatedProposalsInLocalStorage = getValidatedProposalsFromLocalStorage(
      localStorageAllocationItems,
      proposals,
    );
    if (validatedProposalsInLocalStorage) {
      setAllocations(validatedProposalsInLocalStorage);
    }
  }, [isAllocationsInitialized, allocations, isConnected, proposals, setAllocations]);

  useEffect(() => {
    /**
     * This hook adds userAllocations to the store.
     * This needs to be done after store is populated with values from localStorage.
     */
    if (!userAllocations || isAllocationsInitialized) {
      return;
    }
    const userAllocationsAddresses = userAllocations.elements.map(
      ({ address: userAllocationAddress }) => userAllocationAddress,
    );
    if (
      isConnected &&
      userAllocations &&
      userAllocations.elements.length > 0 &&
      !!allocations &&
      !allocations.some(allocation => userAllocationsAddresses.includes(allocation))
    ) {
      addAllocations(userAllocationsAddresses);
    }
  }, [isAllocationsInitialized, isConnected, userAllocations, allocations, addAllocations]);

  useEffect(() => {
    /**
     * This hook adds rewardsForProposals to the store.
     */
    if (!individualReward || !userAllocations) {
      return;
    }

    const localStorageRewardsForProposals = BigNumber.from(
      JSON.parse(localStorage.getItem(ALLOCATION_REWARDS_FOR_PROPOSALS) || 'null'),
    );
    if (userAllocations.elements.length > 0) {
      const userAllocationsSum = userAllocations.elements.reduce(
        (acc, curr) => acc.add(curr.value),
        BigNumber.from(0),
      );
      setRewardsForProposals(userAllocationsSum);
      return;
    }
    setRewardsForProposals(
      localStorageRewardsForProposals.gt(individualReward)
        ? BigNumber.from(0)
        : localStorageRewardsForProposals,
    );
    // .toHexString(), because React can't compare objects as deps in hooks, causing infinite loop.
    // eslint-disable-next-line react-hooks/exhaustive-deps
  }, [individualReward?.toHexString(), userAllocations?.elements.length]);

  useEffect(() => {
    if (!areOctantTipsAlwaysVisible) {
      return;
    }
    resetTipsStore();
  }, [areOctantTipsAlwaysVisible, resetTipsStore]);
  const isLoading =
    isLoadingCurrentEpoch ||
    (!isPreLaunch && !isAllocationsInitialized) ||
    !isOnboardingInitialized ||
    !isSettingsInitialized ||
    isFlushRequired ||
    !isTipsStoreInitialized ||
    isFetchingUserTOS ||
    isFetchingProposalsAllIpfs;

  if (isLoading) {
    return <AppLoader />;
  }

  return (
    <>
<<<<<<< HEAD
      <RootRoutes isSyncingInProgress={isSyncingInProgress} />
      {!isSyncingInProgress && <ModalOnboarding />}
=======
      <RootRoutes />
      {!isProjectAdminMode && <ModalOnboarding />}
>>>>>>> b9963d3c
    </>
  );
};

export default App;<|MERGE_RESOLUTION|>--- conflicted
+++ resolved
@@ -130,14 +130,8 @@
       onReplaced: response =>
         setTransactionHashesToWaitFor([response.transactionReceipt.transactionHash] as string[]),
     });
-
-<<<<<<< HEAD
   const [isFlushRequired, setIsFlushRequired] = useState(false);
-=======
   const isProjectAdminMode = useIsProjectAdminMode();
-
-  const [isAccountChanging, setIsAccountChanging] = useState(false);
->>>>>>> b9963d3c
   const [isConnectedLocal, setIsConnectedLocal] = useState<boolean>(false);
   const [currentAddressLocal, setCurrentAddressLocal] = useState<string | null>(null);
   const [currentEpochLocal, setCurrentEpochLocal] = useState<number | null>(null);
@@ -404,13 +398,8 @@
 
   return (
     <>
-<<<<<<< HEAD
       <RootRoutes isSyncingInProgress={isSyncingInProgress} />
-      {!isSyncingInProgress && <ModalOnboarding />}
-=======
-      <RootRoutes />
-      {!isProjectAdminMode && <ModalOnboarding />}
->>>>>>> b9963d3c
+      {!isSyncingInProgress && !isProjectAdminMode && <ModalOnboarding />}
     </>
   );
 };
