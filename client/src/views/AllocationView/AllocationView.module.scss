<<<<<<< HEAD
.boxes {
  width: 100%;
  margin-top: 1.6rem;
}

=======
>>>>>>> d335f734
.box {
  &:not(:last-child) {
    margin: 0 auto 1.6rem;
  }

  &.isAllocation {
    padding: 0;
  }
}

.selectedItemOverlay {
  position: fixed;
  z-index: $z-index-2;
  top: 0;
  left: 0;
  width: 100%;
  height: 100%;
  background-color: $color-octant-grey8;
  opacity: 0.5;
  cursor: pointer;
}<|MERGE_RESOLUTION|>--- conflicted
+++ resolved
@@ -1,11 +1,3 @@
-<<<<<<< HEAD
-.boxes {
-  width: 100%;
-  margin-top: 1.6rem;
-}
-
-=======
->>>>>>> d335f734
 .box {
   &:not(:last-child) {
     margin: 0 auto 1.6rem;
