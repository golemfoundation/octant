import { BigNumber } from 'ethers';
import { parseUnits } from 'ethers/lib/utils';

import { AllocationItemWithAllocations } from 'components/dedicated/AllocationItem/types';
import { ProposalIpfsWithRewards } from 'hooks/queries/useProposalsIpfsWithRewards';
import { UserAllocationElement } from 'hooks/queries/useUserAllocations';

import { AllocationValues } from './types';

export function getAllocationValuesWithRewardsSplitted({
  allocationValues,
  restToDistribute,
}: {
  allocationValues: AllocationValues;
  restToDistribute: BigNumber;
}): AllocationValues {
  if (allocationValues.length === 0) {
    return [];
  }
  const allocationValuesNew = [...allocationValues];
  const allocationValuesSum = allocationValuesNew.reduce(
    (acc, { value }) => acc.add(value),
    BigNumber.from(0),
  );

  if (restToDistribute.isZero()) {
    return allocationValues;
  }

  if (allocationValuesSum.lt(restToDistribute)) {
    allocationValuesNew[allocationValuesNew.length - 1].value = allocationValuesNew[
      allocationValuesNew.length - 1
    ].value.add(restToDistribute.sub(allocationValuesSum));
  }
  /**
   * Since percentage calcualted in getAllocationValuesInitialState is not perfect,
   * chances are allocationValuesSum is bigger than restToDistribute.
   */
  if (allocationValuesSum.gt(restToDistribute)) {
    const difference = allocationValuesSum.sub(restToDistribute);
    const lastElement = allocationValuesNew[allocationValuesNew.length - 1];

    if (lastElement.value.gte(difference)) {
      allocationValuesNew[allocationValuesNew.length - 1].value =
        allocationValuesNew[allocationValuesNew.length - 1].value.sub(difference);
    } else {
      const elementIndexToChange = allocationValuesNew.findIndex(element =>
        element.value.gt(difference),
      );
      allocationValuesNew[elementIndexToChange].value =
        allocationValuesNew[elementIndexToChange].value.sub(difference);
    }
  }

  return allocationValuesNew;
}

export function getAllocationValuesInitialState({
  allocationValues,
  allocations,
  rewardsForProposals,
  hasZeroRewardsForProposalsBeenReached,
  allocationsEdited,
  shouldSetEqualValues,
  userAllocationsElements,
}: {
  allocationValues: AllocationValues;
  allocations: string[];
  allocationsEdited: string[];
  hasZeroRewardsForProposalsBeenReached: boolean;
  rewardsForProposals: BigNumber;
  shouldSetEqualValues: boolean;
  userAllocationsElements: UserAllocationElement[] | undefined;
}): AllocationValues {
<<<<<<< HEAD
  const userAllocationsElementsValuesSum = userAllocationsElements
    ? userAllocationsElements.reduce((acc, curr) => acc.add(curr.value), BigNumber.from(0))
    : undefined;
  const allocationValues = shouldSetEqualValues
    ? allocations.map(allocation => ({
        address: allocation,
        value: rewardsForProposals.div(allocations.length),
      }))
    : allocations.map(allocation => {
        const userAllocationsElement = userAllocationsElements?.find(
          ({ address }) => address === allocation,
        );
        const valueFromAllocation = userAllocationsElement
          ? userAllocationsElement.value
          : BigNumber.from(0);
        // percentage of rewardsForProposals as part of userAllocationsElementsValuesSum.
        const percentage =
          rewardsForProposals && !!userAllocationsElementsValuesSum
            ? 100
            : rewardsForProposals.mul(100).div(userAllocationsElementsValuesSum!).toString();
        // value for the project set as valueFromAllocation multiplied by percentage.
        const value = rewardsForProposals.isZero()
          ? valueFromAllocation
          : valueFromAllocation.mul(percentage).div(100);
        return {
          address: allocation,
          value,
        };
      });
=======
  if (
    shouldSetEqualValues ||
    userAllocationsElements === undefined ||
    (hasZeroRewardsForProposalsBeenReached && allocationsEdited.length === 0)
  ) {
    const allocationValuesNew = allocations.map(allocation => ({
      address: allocation,
      value: rewardsForProposals.div(allocations.length),
    }));

    return getAllocationValuesWithRewardsSplitted({
      allocationValues: allocationValuesNew,
      restToDistribute: rewardsForProposals,
    });
  }

  const userSum = (allocationValues.length > 0 ? allocationValues : userAllocationsElements).reduce(
    (acc, curr) => acc.add(curr.value),
    BigNumber.from(0),
  );

  const allocationValuesNew = allocations.map(allocation => {
    const userAllocationsElement = userAllocationsElements?.find(
      ({ address }) => address === allocation,
    );
    const allocationValue = allocationValues.find(({ address }) => address === allocation);
    /**
     * Current allocationValue is more important that what user set in userAllocations.
     * allocationValues is the current state, so after manual edits.
     */
    const valueUser =
      (!rewardsForProposals.isZero() && allocationValue?.value) ||
      userAllocationsElement?.value ||
      BigNumber.from(0);
    const percentage = !userSum.isZero()
      ? (parseFloat(rewardsForProposals.toString()) * 100) / parseFloat(userSum?.toString())
      : undefined;
    // Value for the project set as valueUser multiplied by percentage.
    const value =
      percentage === undefined
        ? parseFloat(valueUser.toString())
        : (parseFloat(valueUser.toString()) * percentage) / 100;
    return {
      address: allocation,
      value: parseUnits(Math.floor(value).toString(), 'wei'),
    };
  });
>>>>>>> 1eea7bb1

  return getAllocationValuesWithRewardsSplitted({
    allocationValues: allocationValuesNew,
    restToDistribute: rewardsForProposals,
  });
}

export function getAllocationsWithRewards({
  proposalsIpfsWithRewards,
  allocationValues,
  areAllocationsAvailableOrAlreadyDone,
  userAllocationsElements,
}: {
  allocationValues: AllocationValues | undefined;
  areAllocationsAvailableOrAlreadyDone: boolean;
  proposalsIpfsWithRewards: ProposalIpfsWithRewards[];
  userAllocationsElements: UserAllocationElement[] | undefined;
}): AllocationItemWithAllocations[] {
  const isDataDefined =
    proposalsIpfsWithRewards &&
    proposalsIpfsWithRewards.length > 0 &&
    areAllocationsAvailableOrAlreadyDone;
  const allocationsWithRewards = isDataDefined
    ? allocationValues!.map(allocationValue => {
        const proposal = proposalsIpfsWithRewards.find(
          ({ address }) => address === allocationValue.address,
        )!;
        const isAllocatedTo = !!userAllocationsElements?.find(
          ({ address }) => address === allocationValue.address,
        );

        return {
          isAllocatedTo,
          ...allocationValue,
          ...proposal,
        };
      })
    : [];

  return allocationsWithRewards.sort(({ name: nameA }, { name: nameB }) => {
    if (!nameA || !nameB) {
      return 0;
    }
    if (nameA < nameB) {
      return -1;
    }
    if (nameA > nameB) {
      return 1;
    }
    return 0;
  });
}

export function getRestToDistribute({
  individualReward,
  rewardsForProposals,
  allocationValues,
  allocationsEdited,
}: {
  allocationValues: AllocationValues;
  allocationsEdited: string[];
  individualReward: BigNumber | undefined;
  rewardsForProposals: BigNumber;
}): BigNumber {
  if (!individualReward || !rewardsForProposals) {
    return BigNumber.from(0);
  }

  const allocationValuesArrayEditedNew = allocationValues.filter(({ address }) =>
    allocationsEdited.includes(address),
  );

  const allocationValuesArrayEditedValueSum = allocationValuesArrayEditedNew.reduce(
    (acc, { value }) => acc.add(value),
    BigNumber.from(0),
  );

  return rewardsForProposals.sub(allocationValuesArrayEditedValueSum);
}

export function getNewAllocationValues({
  allocationValues,
  allocationsEdited,
  proposalAddressToModify,
  newValue,
  rewardsForProposals,
  individualReward,
}: {
  allocationValues: AllocationValues;
  allocationsEdited: string[];
  individualReward: BigNumber | undefined;
  newValue: BigNumber;
  proposalAddressToModify: string;
  rewardsForProposals: BigNumber;
}): AllocationValues {
  if (!individualReward) {
    return allocationValues;
  }

  const allocationValuesArrayNew = allocationValues.map(element => ({
    ...element,
    value: element.address === proposalAddressToModify ? newValue : element.value,
  }));

  const allocationValuesArrayNotEdited = allocationValuesArrayNew.filter(
    ({ address }) => !allocationsEdited.includes(address),
  );
  const allocationValuesArrayEditedNew = allocationValuesArrayNew.filter(({ address }) =>
    allocationsEdited.includes(address),
  );

  const restToDistribute = getRestToDistribute({
    allocationValues: allocationValuesArrayNew,
    allocationsEdited,
    individualReward,
    rewardsForProposals,
  });

  const allocationValuesArrayNotEditedNew = allocationValuesArrayNotEdited.map(element => ({
    ...element,
    value: restToDistribute.div(allocationValuesArrayNotEdited.length),
  }));

  return [
    ...getAllocationValuesWithRewardsSplitted({
      allocationValues: allocationValuesArrayNotEditedNew,
      restToDistribute,
    }),
    ...allocationValuesArrayEditedNew,
  ];
}<|MERGE_RESOLUTION|>--- conflicted
+++ resolved
@@ -72,37 +72,6 @@
   shouldSetEqualValues: boolean;
   userAllocationsElements: UserAllocationElement[] | undefined;
 }): AllocationValues {
-<<<<<<< HEAD
-  const userAllocationsElementsValuesSum = userAllocationsElements
-    ? userAllocationsElements.reduce((acc, curr) => acc.add(curr.value), BigNumber.from(0))
-    : undefined;
-  const allocationValues = shouldSetEqualValues
-    ? allocations.map(allocation => ({
-        address: allocation,
-        value: rewardsForProposals.div(allocations.length),
-      }))
-    : allocations.map(allocation => {
-        const userAllocationsElement = userAllocationsElements?.find(
-          ({ address }) => address === allocation,
-        );
-        const valueFromAllocation = userAllocationsElement
-          ? userAllocationsElement.value
-          : BigNumber.from(0);
-        // percentage of rewardsForProposals as part of userAllocationsElementsValuesSum.
-        const percentage =
-          rewardsForProposals && !!userAllocationsElementsValuesSum
-            ? 100
-            : rewardsForProposals.mul(100).div(userAllocationsElementsValuesSum!).toString();
-        // value for the project set as valueFromAllocation multiplied by percentage.
-        const value = rewardsForProposals.isZero()
-          ? valueFromAllocation
-          : valueFromAllocation.mul(percentage).div(100);
-        return {
-          address: allocation,
-          value,
-        };
-      });
-=======
   if (
     shouldSetEqualValues ||
     userAllocationsElements === undefined ||
@@ -150,7 +119,6 @@
       value: parseUnits(Math.floor(value).toString(), 'wei'),
     };
   });
->>>>>>> 1eea7bb1
 
   return getAllocationValuesWithRewardsSplitted({
     allocationValues: allocationValuesNew,
