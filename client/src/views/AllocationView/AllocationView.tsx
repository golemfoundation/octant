--- conflicted
+++ resolved
@@ -374,11 +374,6 @@
               ))}
             </Fragment>
           )}
-<<<<<<< HEAD
-=======
-          {((!areAllocationsAvailableOrAlreadyDone && !hasUserIndividualReward) ||
-            !isDecisionWindowOpen) && <AllocationEmptyState />}
->>>>>>> b4f9839e
           <ModalAllocationValuesEdit
             isLimitVisible
             isManuallyEdited={
