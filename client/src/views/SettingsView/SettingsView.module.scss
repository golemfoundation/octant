.box {
  height: 6.4rem;
  font-size: $font-size-12;

  &:not(:first-child) {
    margin: 1.6rem auto 0;
  }

  &.isDisabled {
    opacity: 0.5;
  }

  @media #{$desktop-up} {
    font-size: $font-size-14;
  }
}

.inputToggle {
  // Prevents inputs from shrinking when label text is long.
  flex-shrink: 0;
}

.spacer {
  height: 2.4rem;
  width: 0.1rem;
  background: $color-octant-grey1;
  margin-right: 4rem;
}

.currencySelectorWrapper {
  display: flex;
  font-size: $font-size-12;
}

.infoTitle {
  margin-bottom: 0.8rem;
}

.infoEpoch {
  padding: 0.4rem 0.8rem;
  background: $color-octant-grey1;
  border-radius: $border-radius-04;
  font-size: $font-size-12;
  font-weight: $font-weight-bold;
  line-height: 1.6rem;

  @media #{$desktop-up} {
    font-size: $font-size-14;
  }
}

.infoBox {
  padding: 4.4rem 2.2rem 0.5rem;

  @media #{$desktop-up} {
    padding: 4.5rem 2.2rem 2.5rem;
  }
}

.infoContainer {
  display: flex;
  flex-direction: column;
  justify-content: center;
  min-height: 9.9rem;

  .info {
    line-height: 1.8rem;
    color: $color-octant-grey5;
  }

  @media #{$desktop-up} {
    justify-content: flex-end;
    min-height: 8rem;
    margin-top: 1.6rem;

    .info {
      line-height: 2rem;
      font-size: $font-size-14;
      font-weight: $font-weight-semibold;
    }

    .golemFoundationProject {
      color: $color-octant-green;
    }
  }
}

.patronMode {
  display: flex;
  align-items: center;
}

.patronModeQuestionMarkWrapper {
  display: flex;
  align-items: center;
  justify-content: center;
  margin-left: 1.2rem;
}

.boxesWrapper {
  flex-direction: column;
  display: flex;
  gap: 1.6rem;
  width: 100%;

  @media #{$desktop-up} {
    flex-direction: row;
  }
<<<<<<< HEAD

=======
>>>>>>> a7c855f9
}

.arrowRight path {
  fill: $color-octant-green;
}

.link {
  display: block;
  font-size: $font-size-12;
  line-height: 2rem;
  font-weight: $font-weight-semibold;
  min-height: 2rem;

  .linkText {
    margin-left: 0.4rem;
  }

  @media #{$desktop-up} {
    font-size: $font-size-14;
  }
}

.octantInfo {
  color: $color-octant-grey5;
  font-size: $font-size-14;
  font-weight: $font-weight-semibold;
  line-height: 2rem;
}

.linkBoxesWrapper {
  width: 100%;
  display: flex;
  gap: 1.5rem;
  margin-top: 1.6rem;

  .linkBoxChildrenWrapper {
    height: 100%;
  }

  .link {
    width: 100%;
    height: 100%;
    display: flex;
    align-items: center;
  }

  .linkBox {
    font-size: $font-size-12;
    line-height: 2rem;
    font-weight: $font-weight-bold;
    display: flex;
    align-items: center;
    justify-content: center;
    height: 6.4rem;
  }
}

.arrowTopRight {
  margin-left: 0.4rem;
}<|MERGE_RESOLUTION|>--- conflicted
+++ resolved
@@ -106,10 +106,6 @@
   @media #{$desktop-up} {
     flex-direction: row;
   }
-<<<<<<< HEAD
-
-=======
->>>>>>> a7c855f9
 }
 
 .arrowRight path {
