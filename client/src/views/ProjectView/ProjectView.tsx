--- conflicted
+++ resolved
@@ -32,11 +32,7 @@
   const { data: currentEpoch } = useCurrentEpoch();
   const epochUrlInt = parseInt(epochUrl!, 10);
 
-<<<<<<< HEAD
-  const epoch = epochUrlInt === currentEpoch! - 1 ? undefined : epochUrlInt;
-=======
   const epoch = epochUrlInt === currentEpoch ? undefined : epochUrlInt;
->>>>>>> cd156b55
 
   const { data: matchedProjectRewards } = useMatchedProjectRewards(epoch);
   const { data: projectsIpfsWithRewards } = useProjectsIpfsWithRewards(epoch);
