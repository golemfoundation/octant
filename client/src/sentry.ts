// eslint-disable-next-line no-restricted-syntax
import * as Sentry from '@sentry/react';

// import env from 'env';

Sentry.init({
  dsn: 'https://207392fdfee5b8348be75b27b53c0e82@o4506778713194496.ingest.sentry.io/4506778715881472',
  // TODO OCT-1525 enable browserTracingIntegration or remove this TODO.
  // integrations: [Sentry.browserTracingIntegration()],
  //  Capture 100% of the transactions
  // Set 'tracePropagationTargets' to control for which URLs distributed tracing should be enabled
<<<<<<< HEAD
  tracePropagationTargets: [env.serverEndpoint, ...env.ipfsGateways.split(',')],
=======
  // tracePropagationTargets: [
  //   env.serverEndpoint,
  //   ...env.ipfsGateways.split(','),
  // ],
>>>>>>> 71b96905
  // Performance Monitoring
  // tracesSampleRate: 1.0,
  // Session Replay
});<|MERGE_RESOLUTION|>--- conflicted
+++ resolved
@@ -9,14 +9,10 @@
   // integrations: [Sentry.browserTracingIntegration()],
   //  Capture 100% of the transactions
   // Set 'tracePropagationTargets' to control for which URLs distributed tracing should be enabled
-<<<<<<< HEAD
-  tracePropagationTargets: [env.serverEndpoint, ...env.ipfsGateways.split(',')],
-=======
   // tracePropagationTargets: [
   //   env.serverEndpoint,
   //   ...env.ipfsGateways.split(','),
   // ],
->>>>>>> 71b96905
   // Performance Monitoring
   // tracesSampleRate: 1.0,
   // Session Replay
