--- conflicted
+++ resolved
@@ -3,31 +3,18 @@
 import { LayoutData, LayoutMethods } from './types';
 
 export const initialState: LayoutData = {
-<<<<<<< HEAD
-  showAllocationDrawer: false,
-  showConnectWalletModal: false,
-  showSettingsDrawer: false,
-  showWalletModal: false,
-=======
   isAllocationDrawerOpen: false,
   isConnectWalletModalOpen: false,
   isSettingsDrawerOpen: false,
   isWalletModalOpen: false,
->>>>>>> 21f51eaf
 };
 
 export default getStoreWithMeta<LayoutData, LayoutMethods>({
   getStoreMethods: set => ({
     // eslint-disable-next-line @typescript-eslint/naming-convention
-<<<<<<< HEAD
-    setShowAllocationDrawer: payload => {
-      set(state => {
-        return { data: { ...state.data, showAllocationDrawer: payload } };
-=======
     setIsAllocationDrawerOpen: payload => {
       set(state => {
         return { data: { ...state.data, isAllocationDrawerOpen: payload } };
->>>>>>> 21f51eaf
       });
     },
     // eslint-disable-next-line @typescript-eslint/naming-convention
