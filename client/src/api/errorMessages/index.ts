/* eslint-disable @typescript-eslint/naming-convention */
import { Query } from '@tanstack/react-query';

import { QUERY_KEYS, ROOTS } from 'api/queryKeys';
import i18n from 'i18n';
import toastService from 'services/toastService';

import { QueryMutationError, QueryMutationErrorConfig, IgnoredQueries } from './types';

const IGNORED_QUERIES: IgnoredQueries = [
  ROOTS.cryptoValues,
<<<<<<< HEAD
  ROOTS.individualReward,
  ROOTS.projectsIpfsResults,
  QUERY_KEYS.withdrawals,
=======
  ROOTS.projectsIpfsResults,
  ROOTS.individualReward,
>>>>>>> 3400c600
];

const errors: QueryMutationErrorConfig = {
  4001: {
    message: i18n.t('api.errorMessage.userRejectedTransaction'),
    type: 'toast',
  },
  'HN:Allocations/allocate-above-rewards-budget': {
    message: i18n.t('api.errorMessage.allocations.allocateAboveRewardsBudget'),
    type: 'toast',
  },
  'HN:Allocations/decision-window-closed': {
    message: i18n.t('api.errorMessage.allocations.decisionWindowClosed'),
    type: 'toast',
  },
  'HN:Allocations/not-started-yet': {
    message: i18n.t('api.errorMessage.allocations.notStartedYet'),
    type: 'toast',
  },
  'HN:Deposits/cannot-transfer-from-sender': {
    message: i18n.t('api.errorMessage.deposits.cannotTransferFromSender'),
    type: 'toast',
  },
  'HN:Deposits/deposit-is-smaller': {
    message: i18n.t('api.errorMessage.deposits.depositIsSmaller'),
    type: 'inline',
  },
  'History/loading-encountered-an-error': {
    message: i18n.t('api.errorMessage.history.loadingEncounteredAnError'),
    type: 'toast',
  },
};

function getError(reason: string): QueryMutationError {
  const error = errors[reason];
  if (error) {
    return error;
  }
  return {
    message: i18n.t('api.errorMessage.default.message'),
    title: i18n.t('api.errorMessage.default.title'),
    type: 'toast',
  };
}

export function handleError(reason: string, query?: Query | unknown): string | undefined {
  // @ts-expect-error mutations do not have queryKey field, they are pure value and are unknown.
  if (query && query.queryKey?.find(element => IGNORED_QUERIES.includes(element))) {
    // No notification. Either graceful failure, or local handling.
    return;
  }

  const { message, title, type } = getError(reason);
  if (type === 'toast') {
    toastService.showToast({ message, name: 'backendError', title, type: 'error' });
    return;
  }
  return message;
}<|MERGE_RESOLUTION|>--- conflicted
+++ resolved
@@ -8,15 +8,10 @@
 import { QueryMutationError, QueryMutationErrorConfig, IgnoredQueries } from './types';
 
 const IGNORED_QUERIES: IgnoredQueries = [
+  QUERY_KEYS.withdrawals,
   ROOTS.cryptoValues,
-<<<<<<< HEAD
   ROOTS.individualReward,
   ROOTS.projectsIpfsResults,
-  QUERY_KEYS.withdrawals,
-=======
-  ROOTS.projectsIpfsResults,
-  ROOTS.individualReward,
->>>>>>> 3400c600
 ];
 
 const errors: QueryMutationErrorConfig = {
