--- conflicted
+++ resolved
@@ -51,7 +51,6 @@
   return cy.acceptMetamaskAccess();
 };
 
-<<<<<<< HEAD
 // const closeDecisionWindowIfOpen = (cypressWindow: Cypress.AUTWindow): Promise<boolean> => {
 //   return new Promise(resolve => {
 //     const isDecisionWindowOpen = cypressWindow.clientReactQuery.getQueryData(
@@ -85,19 +84,6 @@
         // Waiting 2s is a way to prevent the effects of slowing down the e2e environment (data update).
         cy.wait(2000);
         axios.post(`${env.serverEndpoint}snapshots/pending`).then(() => {
-=======
-const closeDecisionWindowIfOpen = (cypressWindow: Cypress.AUTWindow): Promise<boolean> => {
-  return new Promise(resolve => {
-    const isDecisionWindowOpen = cypressWindow.clientReactQuery.getQueryData(
-      QUERY_KEYS.isDecisionWindowOpen,
-    );
-
-    if (isDecisionWindowOpen) {
-      cypressWindow.mutateAsyncMoveToDecisionWindowClosed().then(() => {
-        // Waiting 2s is a way to prevent the effects of slowing down the e2e environment (data update).
-        cy.wait(2000);
-        axios.post(`${env.serverEndpoint}snapshots/finalized`).then(() => {
->>>>>>> 412eafcb
           // Waiting 2s is a way to prevent the effects of slowing down the e2e environment (data update).
           cy.wait(2000);
           // reload is needed to get updated data in the app
@@ -108,7 +94,6 @@
           resolve(true);
         });
       });
-<<<<<<< HEAD
     } else {
       cypressWindow.mutateAsyncMoveToDecisionWindowOpen().then(() => {
         // Waiting 2s is a way to prevent the effects of slowing down the e2e environment (data update).
@@ -146,7 +131,7 @@
       });
     }
   });
-};
+}
 
 export const moveEpoch = (
   cypressWindow: Cypress.AUTWindow,
@@ -170,62 +155,17 @@
           // reload is needed to get updated data in the app
           cy.reload();
 
-          test(cypressWindow, moveTo).then(() => {
-            resolve(true);
-          });
+          test(cypressWindow, moveTo)
+            .then(() => {
+              resolve(true);
+            });
         });
       });
     }
 
-    test(cypressWindow, moveTo).then(() => {
-=======
-    }
-    resolve(true);
-  });
-};
-
-export const moveEpoch = (
-  cypressWindow: Cypress.AUTWindow,
-  moveTo: 'decisionWindowClosed' | 'decisionWindowOpen',
-): Promise<boolean> => {
-  return new Promise(resolve => {
-    closeDecisionWindowIfOpen(cypressWindow).then(() => {
-      if (moveTo === 'decisionWindowOpen') {
-        cypressWindow.mutateAsyncMoveToDecisionWindowOpen().then(() => {
-          // Waiting 2s is a way to prevent the effects of slowing down the e2e environment (data update).
-          cy.wait(2000);
-          axios.post(`${env.serverEndpoint}snapshots/pending`).then(() => {
-            // Waiting 2s is a way to prevent the effects of slowing down the e2e environment (data update).
-            cy.wait(2000);
-            // reload is needed to get updated data in the app
-            cy.reload();
-            cy.get('[data-test=SyncView]', { timeout: 60000 }).should('not.exist');
-            // reload is needed to get updated data in the app
-            cy.reload();
-            resolve(true);
-          });
-        });
-      } else {
-        cypressWindow.mutateAsyncMoveToDecisionWindowOpen().then(() => {
-          // Waiting 2s is a way to prevent the effects of slowing down the e2e environment (data update).
-          cy.wait(2000);
-          axios.post(`${env.serverEndpoint}snapshots/pending`).then(() => {
-            // Waiting 2s is a way to prevent the effects of slowing down the e2e environment (data update).
-            cy.wait(2000);
-            // reload is needed to get updated data in the app
-            cy.reload();
-            cy.get('[data-test=SyncView]', { timeout: 60000 }).should('not.exist');
-            // reload is needed to get updated data in the app
-            cy.reload();
-
-            closeDecisionWindowIfOpen(cypressWindow).then(() => {
-              resolve(true);
-            });
-          });
-        });
-      }
->>>>>>> 412eafcb
-      resolve(true);
-    });
+    test(cypressWindow, moveTo)
+      .then(() => {
+        resolve(true);
+      });
   });
 };