--- conflicted
+++ resolved
@@ -48,13 +48,6 @@
   cy.intercept('GET', '/user/*/uq/*', { body: { uniquenessQuotient: '1.0' } });
   cy.intercept('GET', '/user/*/tos', { body: { accepted: isTOSAccepted } });
   cy.intercept('GET', '/user/*/patron-mode', { body: { status: isPatronModeEnabled } });
-<<<<<<< HEAD
-  cy.intercept('GET', '/user/*/antisybil-status', { body: {
-    'expires_at': null,
-    'score': null,
-    'status': 'Unknown',
-  }});
-=======
   cy.intercept('GET', '/user/*/antisybil-status', {
     body: {
       expires_at: null,
@@ -62,7 +55,6 @@
       status: 'Unknown',
     },
   });
->>>>>>> 8788b1e5
   cy.intercept('PUT', '/user/*/antisybil-status', { statusCode: 204 });
   cy.intercept('PATCH', '/user/*/patron-mode', { body: { status: !isPatronModeEnabled } });
   cy.intercept('POST', '/allocations/leverage/*', {
