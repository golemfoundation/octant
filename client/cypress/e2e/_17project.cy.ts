import {
  changeMainValueToCryptoToggle,
  checkProjectsViewLoaded,
  connectWallet,
  mockCoinPricesServer,
  visitWithLoader,
  getHeartedProjectsIndicator,
  checkHeartedProjectsIndicator,
} from 'cypress/utils/e2e';
import { getNamesOfProjects } from 'cypress/utils/projects';
import viewports from 'cypress/utils/viewports';
import {
  HAS_ONBOARDING_BEEN_CLOSED,
  IS_CRYPTO_MAIN_VALUE_DISPLAY,
  IS_ONBOARDING_ALWAYS_VISIBLE,
  IS_ONBOARDING_DONE,
} from 'src/constants/localStorageKeys';
import { ROOT_ROUTES } from 'src/routes/RootRoutes/routes';

import Chainable = Cypress.Chainable;

const getButtonAddToAllocate = (): Chainable<any> => {
  const projectListItemFirst = cy.get('[data-test=ProjectListItem').first();

  return projectListItemFirst
    .find('[data-test=ProjectListItemHeader__ButtonAddToAllocate]')
    .filter(':visible');
};

const checkProjectItemElements = (areMiddleSectionsVisible: boolean): Chainable<any> => {
  cy.get('[data-test^=ProjectsView__ProjectsListItem').first().click();
  cy.wait(2000);
  const projectListItemFirst = cy.get('[data-test=ProjectListItem').first();
  projectListItemFirst.get('[data-test=ProjectListItemHeader__Img]').should('be.visible');
  projectListItemFirst.get('[data-test=ProjectListItemHeader__name]').should('be.visible');
  getButtonAddToAllocate().should('be.visible');
  projectListItemFirst
    .get('[data-test=ProjectListItemHeader__ButtonAddToAllocate]')
    .should('be.visible');
  projectListItemFirst.get('[data-test=ProjectListItem__Description]').should('be.visible');
  projectListItemFirst.get('[data-test=ProjectRewards__currentTotal__label]').should('be.visible');

  if (areMiddleSectionsVisible) {
    projectListItemFirst
      .get('[data-test=ProjectRewards__donationsToDisplay__label]')
      .should('be.visible');
    projectListItemFirst
      .get('[data-test=ProjectRewards__matchFunding__label]')
      .should('be.visible');
  }

  projectListItemFirst.get('[data-test=ProjectRewards__donors]').should('be.visible');

  if (areMiddleSectionsVisible) {
    projectListItemFirst.get('[data-test=ProjectRewards__donors]').click();
  } else {
    projectListItemFirst.get('[data-test=ProjectRewards__Button--donors]').click();
  }
  cy.get('[data-test^=ModalFullDonorsList').should('be.visible');
  cy.get('[data-test^=ModalFullDonorsList__Button').click();
  cy.get('[data-test^=ModalFullDonorsList').should('not.exist');

  // There are two in DOM, one needs to be visible.
  projectListItemFirst
    .get('[data-test=ProjectListItemButtonsWebsiteAndShare__websiteLink]')
    .filter(':visible')
    .should('be.visible');

  // There are two in DOM, one needs to be visible.
  const buttonShare = projectListItemFirst
    .get('[data-test=ProjectListItemButtonsWebsiteAndShare__Tooltip]')
    .filter(':visible');

  buttonShare.should('be.visible');
<<<<<<< HEAD
  buttonShare.click();
  cy.window().then(win => {
    buttonShare.click();
    win.navigator.clipboard.readText().then(text => {
      expect(text).to.eq(cy.url());
    });
  });
  projectListItemFirst
    .get('[data-test=ProjectMilestonesNoResults]')
=======
  // buttonShare.click();
  // cy.window().then(win => {
  //   buttonShare.click();
  //   win.navigator.clipboard.readText().then(text => {
  //     expect(text).to.eq(cy.url());
  //   });
  // });
  cy.get('[data-test=ProjectMilestones]')
    .first()
    .find('[data-test=ProjectMilestonesNoResults]')
>>>>>>> 3333bc20
    .scrollIntoView()
    .should('be.visible');
  return cy
    .get('[data-test=ProjectMilestones]')
    .first()
    .find('[data-test=ProjectMilestonesNoResults__header]')
    .invoke('text')
    .should('eq', 'Nothing to report yet. Check back again soon');
};

Object.values(viewports).forEach(
  ({ device, viewportWidth, viewportHeight, isMobile, isTablet }) => {
    describe(`[AW IS OPEN] Project: ${device}`, { viewportHeight, viewportWidth }, () => {
      const projectNames: string[] = [];

      beforeEach(() => {
        mockCoinPricesServer();
        localStorage.setItem(IS_ONBOARDING_ALWAYS_VISIBLE, 'false');
        localStorage.setItem(IS_ONBOARDING_DONE, 'true');
        localStorage.setItem(HAS_ONBOARDING_BEEN_CLOSED, 'true');
        visitWithLoader(ROOT_ROUTES.projects.absolute);
        cy.wait(2000);

        // checkProjectsViewLoaded();

        /**
         * This could be done in before hook, but CY wipes the state after each test
         * (could be disabled, but creates other problems)
         */
        // if (projectNames.length === 0) {
        //   projectNames = getNamesOfProjects();
        // }
      });

      it('entering project view directly renders content', () => {
        cy.get('[data-test^=ProjectsView__ProjectsListItem').first().click();
        cy.reload();
        const projectListItemFirst = cy.get('[data-test=ProjectListItem').first();
        projectListItemFirst.get('[data-test=ProjectListItemHeader__Img]').should('be.visible');
        projectListItemFirst.get('[data-test=ProjectListItemHeader__name]').should('be.visible');
      });

      it('entering project view renders all its elements', () => {
        checkProjectItemElements(!isMobile && !isTablet);
      });

      it('entering project view renders all its elements with fallback IPFS provider', () => {
        cy.intercept('GET', '**/ipfs/**', req => {
          if (req.url.includes('infura')) {
            req.destroy();
          }
        });

        checkProjectItemElements(!isMobile && !isTablet);
      });

      it('entering project view allows to add it to allocation and remove, triggering change of the icon, change of the number in navbar', () => {
        cy.get('[data-test^=ProjectsView__ProjectsListItem').first().click();

        getButtonAddToAllocate().click();
        checkHeartedProjectsIndicator(isMobile || isTablet);
        getButtonAddToAllocate().click();
        getHeartedProjectsIndicator(isMobile || isTablet).should('not.exist');
      });

      it('Entering project view allows scroll only to the last project', () => {
        cy.get('[data-test^=ProjectsView__ProjectsListItem]').first().click();

        for (let i = 0; i < projectNames.length; i++) {
          cy.get('[data-test=ProjectListItem]').should(
            'have.length.greaterThan',
            i === projectNames.length - 1 ? projectNames.length - 1 : i,
          );
          cy.get('[data-test=ProjectListItemHeader__name]')
            .eq(i)
            .scrollIntoView({ offset: { left: 0, top: -150 } })
            .should('be.visible');
          cy.get('[data-test=ProjectMilestones]')
            .eq(i)
            .scrollIntoView({ offset: { left: 0, top: 100 } })
            .should('be.visible');
        }
      });

      it('"Back to top" button is displayed if the user has scrolled past the start of the final project description', () => {
        cy.get('[data-test^=ProjectsView__ProjectsListItem]').first().click();

        for (let i = 0; i < projectNames.length - 1; i++) {
          cy.get('[data-test=ProjectMilestones]')
            .eq(i)
            .scrollIntoView({ offset: { left: 0, top: 100 } });

          if (i === projectNames.length - 1) {
            cy.get('[data-test=ProjectBackToTopButton__Button]').should('be.visible');
          }
        }
      });

      it('Clicking on "Back to top" button scrolls to the top of view (first project is visible)', () => {
        cy.get('[data-test^=ProjectsView__ProjectsListItem]').first().click();

        for (let i = 0; i < projectNames.length - 1; i++) {
          cy.get('[data-test=ProjectMilestones]')
            .eq(i)
            .scrollIntoView({ offset: { left: 0, top: 100 } });

          if (i === projectNames.length - 1) {
            cy.get('[data-test=ProjectBackToTopButton__Button]').click();
            cy.get('[data-test=ProjectListItem]').eq(0).should('be.visible');
          }
        }
      });

      it(`shows current total (${IS_CRYPTO_MAIN_VALUE_DISPLAY}: true)`, () => {
        changeMainValueToCryptoToggle(!isMobile && !isTablet, 'crypto');
        visitWithLoader(ROOT_ROUTES.projects.absolute);
        cy.wait(2000);
        cy.get('[data-test^=ProjectsView__ProjectsListItem').first().click();
        cy.get('[data-test=ProjectRewards__currentTotal__number]')
          .first()
          .invoke('text')
          .should('eq', '0 ETH');
      });

      it(`shows current total (${IS_CRYPTO_MAIN_VALUE_DISPLAY}: false)`, () => {
        changeMainValueToCryptoToggle(!isMobile && !isTablet, 'fiat');
        visitWithLoader(ROOT_ROUTES.projects.absolute);
        cy.wait(2000);
        cy.get('[data-test^=ProjectsView__ProjectsListItem').first().click();
        cy.get('[data-test=ProjectRewards__currentTotal__number]')
          .first()
          .invoke('text')
          .should('eq', '$0.00');
      });
    });

    describe(`projects (IPFS failure): ${device}`, { viewportHeight, viewportWidth }, () => {
      before(() => {
        /**
         * Global Metamask setup done by Synpress is not always done.
         * Since Synpress needs to have valid provider to fetch the data from contracts,
         * setupMetamask is required in each test suite.
         */
        cy.setupMetamask();
      });

      beforeEach(() => {
        cy.intercept('GET', '**/ipfs/**', req => {
          req.destroy();
        });

        mockCoinPricesServer();
        localStorage.setItem(IS_ONBOARDING_ALWAYS_VISIBLE, 'false');
        localStorage.setItem(IS_ONBOARDING_DONE, 'true');
        localStorage.setItem(HAS_ONBOARDING_BEEN_CLOSED, 'true');
        visitWithLoader(ROOT_ROUTES.projects.absolute);
        cy.wait(2000);
      });

      it('entering project view shows Toast with info about IPFS failure when all providers fail', () => {
        cy.get('[data-test=Toast--ipfsMessage').should('be.visible');
      });
    });

    describe(`project (patron mode): ${device}`, { viewportHeight, viewportWidth }, () => {
      let projectNames: string[] = [];

      before(() => {
        /**
         * Global Metamask setup done by Synpress is not always done.
         * Since Synpress needs to have valid provider to fetch the data from contracts,
         * setupMetamask is required in each test suite.
         */
        cy.setupMetamask();
      });

      beforeEach(() => {
        mockCoinPricesServer();
        localStorage.setItem(IS_ONBOARDING_ALWAYS_VISIBLE, 'false');
        localStorage.setItem(IS_ONBOARDING_DONE, 'true');
        localStorage.setItem(HAS_ONBOARDING_BEEN_CLOSED, 'true');
        visitWithLoader(ROOT_ROUTES.projects.absolute);
        cy.wait(2000);
        connectWallet({ isPatronModeEnabled: true });
        checkProjectsViewLoaded();

        /**
         * This could be done in before hook, but CY wipes the state after each test
         * (could be disabled, but creates other problems)
         */
        if (projectNames.length === 0) {
          projectNames = getNamesOfProjects();
        }
      });

      after(() => {
        cy.disconnectMetamaskWalletFromAllDapps();
      });

      it('button "add to allocate" is disabled', () => {
        for (let i = 0; i < projectNames.length; i++) {
          cy.get('[data-test^=ProjectsView__ProjectsListItem]').eq(i).click();
          getButtonAddToAllocate().should('be.visible').should('be.disabled');
          cy.go('back');
        }
      });
    });
  },
);<|MERGE_RESOLUTION|>--- conflicted
+++ resolved
@@ -1,11 +1,10 @@
 import {
   changeMainValueToCryptoToggle,
+  // changeMainValueToFiat,
   checkProjectsViewLoaded,
   connectWallet,
   mockCoinPricesServer,
   visitWithLoader,
-  getHeartedProjectsIndicator,
-  checkHeartedProjectsIndicator,
 } from 'cypress/utils/e2e';
 import { getNamesOfProjects } from 'cypress/utils/projects';
 import viewports from 'cypress/utils/viewports';
@@ -72,17 +71,6 @@
     .filter(':visible');
 
   buttonShare.should('be.visible');
-<<<<<<< HEAD
-  buttonShare.click();
-  cy.window().then(win => {
-    buttonShare.click();
-    win.navigator.clipboard.readText().then(text => {
-      expect(text).to.eq(cy.url());
-    });
-  });
-  projectListItemFirst
-    .get('[data-test=ProjectMilestonesNoResults]')
-=======
   // buttonShare.click();
   // cy.window().then(win => {
   //   buttonShare.click();
@@ -93,7 +81,6 @@
   cy.get('[data-test=ProjectMilestones]')
     .first()
     .find('[data-test=ProjectMilestonesNoResults]')
->>>>>>> 3333bc20
     .scrollIntoView()
     .should('be.visible');
   return cy
@@ -102,6 +89,18 @@
     .find('[data-test=ProjectMilestonesNoResults__header]')
     .invoke('text')
     .should('eq', 'Nothing to report yet. Check back again soon');
+};
+
+const getHeartedProjectsIndicator = (isNavbarVisible: boolean): Chainable<any> => {
+  return cy.get(
+    isNavbarVisible
+      ? '[data-test=LayoutNavbar__numberOfAllocations]'
+      : '[data-test=LayoutTopBar__numberOfAllocations]',
+  );
+};
+
+const checkHeartedProjectsIndicator = (isNavbarVisible: boolean, number = 1): Chainable<any> => {
+  return getHeartedProjectsIndicator(isNavbarVisible).contains(number);
 };
 
 Object.values(viewports).forEach(
