import { mockCoinPricesServer, visitWithLoader } from 'cypress/utils/e2e';
<<<<<<< HEAD
import { QUERY_KEYS } from 'src/api/queryKeys';
import {
  HAS_ONBOARDING_BEEN_CLOSED,
  IS_ONBOARDING_ALWAYS_VISIBLE,
  IS_ONBOARDING_DONE,
} from 'src/constants/localStorageKeys';
import env from 'src/env';
=======
import { mutateAsyncMakeSnapshot } from 'cypress/utils/moveTime';
import { IS_ONBOARDING_ALWAYS_VISIBLE, IS_ONBOARDING_DONE } from 'src/constants/localStorageKeys';
>>>>>>> 3da632fd
import { ROOT_ROUTES } from 'src/routes/RootRoutes/routes';

// In E2E snapshotter is disabled. Before the first test can be run, pending snapshot needs to be done.
describe('Make pending snapshot', () => {
  before(() => {
    /**
     * Global Metamask setup done by Synpress is not always done.
     * Since Synpress needs to have valid provider to fetch the data from contracts,
     * setupMetamask is required in each test suite.
     */
    cy.setupMetamask();
  });

  beforeEach(() => {
    cy.disconnectMetamaskWalletFromAllDapps();
    mockCoinPricesServer();
    localStorage.setItem(IS_ONBOARDING_ALWAYS_VISIBLE, 'false');
    localStorage.setItem(IS_ONBOARDING_DONE, 'true');
    localStorage.setItem(HAS_ONBOARDING_BEEN_CLOSED, 'true');
    visitWithLoader(ROOT_ROUTES.playground.absolute);
  });

  it('make pending snapshot', () => {
    cy.window().then(async win => {
      cy.wrap(null).then(() => {
        return mutateAsyncMakeSnapshot(win, 'pending').then(str => {
          expect(str).to.eq(true);
        });
      });
      cy.get('[data-test=SyncView]', { timeout: 60000 }).should('not.exist');
    });
  });
});<|MERGE_RESOLUTION|>--- conflicted
+++ resolved
@@ -1,16 +1,10 @@
 import { mockCoinPricesServer, visitWithLoader } from 'cypress/utils/e2e';
-<<<<<<< HEAD
-import { QUERY_KEYS } from 'src/api/queryKeys';
+import { mutateAsyncMakeSnapshot } from 'cypress/utils/moveTime';
 import {
   HAS_ONBOARDING_BEEN_CLOSED,
   IS_ONBOARDING_ALWAYS_VISIBLE,
   IS_ONBOARDING_DONE,
 } from 'src/constants/localStorageKeys';
-import env from 'src/env';
-=======
-import { mutateAsyncMakeSnapshot } from 'cypress/utils/moveTime';
-import { IS_ONBOARDING_ALWAYS_VISIBLE, IS_ONBOARDING_DONE } from 'src/constants/localStorageKeys';
->>>>>>> 3da632fd
 import { ROOT_ROUTES } from 'src/routes/RootRoutes/routes';
 
 // In E2E snapshotter is disabled. Before the first test can be run, pending snapshot needs to be done.
