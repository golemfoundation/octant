--- conflicted
+++ resolved
@@ -511,17 +511,12 @@
       localStorage.setItem(IS_ONBOARDING_DONE, 'true');
       localStorage.setItem(HAS_ONBOARDING_BEEN_CLOSED, 'true');
       visitWithLoader(ROOT_ROUTES.allocation.absolute);
-<<<<<<< HEAD
       cy.intercept('GET', '/rewards/budget/*/epoch/*', { body: { budget: '10000000000000000' } });
-      connectWallet(true, false);
-=======
-      cy.intercept('GET', '/rewards/budget/*/epoch/*', { body: { budget: '10000000000' } });
       connectWallet({ isPatronModeEnabled: false, isTOSAccepted: true });
     });
 
     after(() => {
       cy.disconnectMetamaskWalletFromAllDapps();
->>>>>>> cb4bcdc9
     });
 
     it('is visible', () => {
