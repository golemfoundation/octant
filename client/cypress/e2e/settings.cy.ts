--- conflicted
+++ resolved
@@ -116,11 +116,7 @@
           i < DISPLAY_CURRENCIES.length - 1 ? DISPLAY_CURRENCIES[i + 1].toUpperCase() : undefined;
 
         cy.get('[data-test=InputSelect__SingleValue]').contains(displayCurrencyToUppercase);
-<<<<<<< HEAD
-        cy.get('[data-test=Navbar__Button--Metrics]').click();
-=======
         navigateWithCheck(ROOT_ROUTES.metrics.absolute);
->>>>>>> 0c5a6cd6
 
         if (FIAT_CURRENCIES_SYMBOLS[displayCurrency]) {
           cy.get('[data-test=MetricsView__DoubleValue--ethStaked__secondary]').contains(
