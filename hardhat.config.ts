--- conflicted
+++ resolved
@@ -1,16 +1,13 @@
 import { HardhatUserConfig } from "hardhat/types";
 import "hardhat-deploy";
 import "hardhat-deploy-ethers";
-<<<<<<< HEAD
 import "@matterlabs/hardhat-zksync-deploy";
 import "@matterlabs/hardhat-zksync-solc";
 
 import { ETHERSCAN_API_KEY, GOERLI_PRIVATE_KEY, GOERLI_URL, ZKSYNC_URL } from './env';
-=======
 import '@typechain/hardhat'
 
 import { ETHERSCAN_API_KEY, GOERLI_PRIVATE_KEY, GOERLI_URL } from './env';
->>>>>>> ec889e76
 
 const config: HardhatUserConfig = {
   solidity: "0.8.9",
@@ -43,21 +40,7 @@
     etherscan: {
       apiKey: ETHERSCAN_API_KEY
     }
-  },
-  zksolc: {
-    version: "1.1.5",
-    compilerSource: "docker",
-    settings: {
-      experimental: {
-        dockerImage: "matterlabs/zksolc",
-        tag: "v1.1.5"
-      },
-    },
-  },
-  zkSyncDeploy: {
-    zkSyncNetwork: ZKSYNC_URL,
-    ethNetwork: GOERLI_URL
-  },
+  }
 };
 
 export default config;