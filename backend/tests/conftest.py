--- conflicted
+++ resolved
@@ -4,10 +4,6 @@
 import os
 import time
 import urllib.request
-<<<<<<< HEAD
-from random import randint
-=======
->>>>>>> c5727249
 from unittest.mock import MagicMock, Mock
 
 import gql
@@ -24,14 +20,6 @@
 from app.infrastructure.contracts.erc20 import ERC20
 from app.infrastructure.contracts.proposals import Proposals
 from app.infrastructure.contracts.vault import Vault
-<<<<<<< HEAD
-from app.legacy.controllers.allocations import allocate, deserialize_payload
-from app.legacy.core.allocations import Allocation, AllocationRequest
-from app.legacy.crypto.account import Account as CryptoAccount
-from app.legacy.crypto.eip712 import build_allocations_eip712_data, sign
-from app.modules.dto import AccountFundsDTO
-from app.settings import DevConfig, TestConfig
-=======
 from app.infrastructure.database.multisig_signature import SigStatus
 from app.legacy.crypto.account import Account as CryptoAccount
 from app.legacy.crypto.eip712 import build_allocations_eip712_data, sign
@@ -39,7 +27,6 @@
 from app.modules.dto import AccountFundsDTO, AllocationItem, SignatureOpType
 from app.settings import DevConfig, TestConfig
 from tests.helpers import make_user_allocation
->>>>>>> c5727249
 from tests.helpers.constants import (
     ALICE,
     BOB,
@@ -65,22 +52,16 @@
     MOCKED_EPOCH_NO_AFTER_OVERHAUL,
     MATCHED_REWARDS_AFTER_OVERHAUL,
     NO_PATRONS_REWARDS,
-<<<<<<< HEAD
-=======
     MULTISIG_APPROVALS_THRESHOLD,
     MULTISIG_MOCKED_MESSAGE,
     MULTISIG_MOCKED_HASH,
->>>>>>> c5727249
 )
 from tests.helpers.context import get_context
 from tests.helpers.gql_client import MockGQLClient
 from tests.helpers.mocked_epoch_details import EPOCH_EVENTS
 from tests.helpers.octant_rewards import octant_rewards
 from tests.helpers.pending_snapshot import create_pending_snapshot
-<<<<<<< HEAD
-=======
 from tests.helpers.signature import create_multisig_signature
->>>>>>> c5727249
 from tests.helpers.subgraph.events import create_deposit_event
 
 # Contracts mocks
@@ -145,8 +126,6 @@
     return example_resp_json["data"]["ethereum"]["blocks"][0]["reward"]
 
 
-<<<<<<< HEAD
-=======
 def mock_safe_api_message_details(*args, **kwargs):
     example_resp_json = {
         "created": "2023-10-27T07:34:09.184140Z",
@@ -202,7 +181,6 @@
     return example_resp_json
 
 
->>>>>>> c5727249
 def pytest_addoption(parser):
     parser.addoption(
         "--runapi",
@@ -500,10 +478,6 @@
 @pytest.fixture(scope="function")
 def patch_epochs(monkeypatch):
     monkeypatch.setattr("app.legacy.controllers.snapshots.epochs", MOCK_EPOCHS)
-<<<<<<< HEAD
-    monkeypatch.setattr("app.legacy.controllers.rewards.epochs", MOCK_EPOCHS)
-=======
->>>>>>> c5727249
     monkeypatch.setattr("app.legacy.core.proposals.epochs", MOCK_EPOCHS)
     monkeypatch.setattr("app.context.epoch_state.epochs", MOCK_EPOCHS)
     monkeypatch.setattr("app.context.epoch_details.epochs", MOCK_EPOCHS)
@@ -607,10 +581,6 @@
 
 @pytest.fixture(scope="function")
 def patch_user_budget(monkeypatch):
-<<<<<<< HEAD
-    monkeypatch.setattr("app.legacy.core.allocations.get_budget", MOCK_GET_USER_BUDGET)
-=======
->>>>>>> c5727249
     monkeypatch.setattr(
         "app.modules.user.budgets.service.saved.SavedUserBudgets.get_budget",
         MOCK_GET_USER_BUDGET,
@@ -643,8 +613,6 @@
 
 
 @pytest.fixture(scope="function")
-<<<<<<< HEAD
-=======
 def patch_safe_api_message_details(monkeypatch):
     monkeypatch.setattr(
         "app.modules.multisig_signatures.service.offchain.get_message_details",
@@ -661,7 +629,6 @@
 
 
 @pytest.fixture(scope="function")
->>>>>>> c5727249
 def mock_users_db(app, user_accounts):
     alice = database.user.add_user(user_accounts[0].address)
     bob = database.user.add_user(user_accounts[1].address)
@@ -953,38 +920,6 @@
     return user_rewards_service_mock
 
 
-<<<<<<< HEAD
-def allocate_user_rewards(
-    user_account: Account, proposal_account, allocation_amount, nonce: int = 0
-):
-    payload = create_payload([proposal_account], [allocation_amount], nonce)
-    signature = sign(user_account, build_allocations_eip712_data(payload))
-    request = AllocationRequest(payload, signature, override_existing_allocations=False)
-
-    allocate(request)
-
-
-def create_payload(proposals, amounts: list[int] | None, nonce: int = 0):
-    if amounts is None:
-        amounts = [randint(1 * 10**18, 1000 * 10**18) for _ in proposals]
-
-    allocations = [
-        {
-            "proposalAddress": proposal.address,
-            "amount": str(amount),
-        }
-        for proposal, amount in zip(proposals, amounts)
-    ]
-
-    return {"allocations": allocations, "nonce": nonce}
-
-
-def deserialize_allocations(payload) -> list[Allocation]:
-    return deserialize_payload(payload)[1]
-
-
-=======
->>>>>>> c5727249
 def _split_deposit_events(deposit_events):
     deposit_events = deposit_events if deposit_events is not None else []
 
