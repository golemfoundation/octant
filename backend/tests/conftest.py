--- conflicted
+++ resolved
@@ -551,24 +551,10 @@
 
 def teardown_deployment(test_name, subgraph_name):
     deployer = os.getenv("CONTRACTS_DEPLOYER_URL")
-<<<<<<< HEAD
-    testname = f"octant_test_{random_string()}"
-    try:
-        f = urllib.request.urlopen(f"{deployer}/?name={testname}")
-        deployment = f.read().decode().split("\n")
-        deployment = {var.split("=")[0]: var.split("=")[1] for var in deployment}
-        return deployment
-    except urllib.error.HTTPError as err:
-        current_app.logger.error(f"call to multideployer failed: {err}")
-        current_app.logger.error(f"multideployer failed: code is {err.code}")
-        current_app.logger.error(f"multideployer failed: msg is {err.msg}")
-        raise err
-=======
     LOGGER.debug(
         f"calling multideployer to teardown env {subgraph_name} for test {test_name}"
     )
     urllib.request.urlopen(f"{deployer}/remove?name={subgraph_name}")
->>>>>>> e70c75c7
 
 
 def random_string() -> str:
@@ -710,23 +696,7 @@
     def root(self):
         return self._flask_client.get("/").text
 
-<<<<<<< HEAD
-    def get_chain_info(self) -> tuple[dict, int]:
-        rv = self._flask_client.get("/info/chain-info")
-        return json.loads(rv.text), rv.status_code
-
-    def get_healthcheck(self) -> tuple[dict, int]:
-        rv = self._flask_client.get("/info/healthcheck")
-        return json.loads(rv.text), rv.status_code
-
-    def get_version(self) -> tuple[dict, int]:
-        rv = self._flask_client.get("/info/version")
-        return json.loads(rv.text), rv.status_code
-
-    def sync_status(self) -> tuple[dict, int]:
-=======
     def sync_status(self):
->>>>>>> e70c75c7
         rv = self._flask_client.get("/info/sync-status")
         return json.loads(rv.text), rv.status_code
 
@@ -734,9 +704,6 @@
         timeout = datetime.timedelta(seconds=timeout_s)
         start = datetime.datetime.now()
         while True:
-<<<<<<< HEAD
-            res, _ = self.sync_status()
-=======
             res = {}
             try:
                 res, status_code = self.sync_status()
@@ -756,7 +723,6 @@
                 time.sleep(check_interval)
                 continue
 
->>>>>>> e70c75c7
             if res["indexedEpoch"] == res["blockchainEpoch"]:
                 if res["indexedEpoch"] == target:
                     return
@@ -836,17 +802,8 @@
         return json.loads(rv.text), rv.status_code
 
     def get_rewards_budget(self, address: str, epoch: int):
-<<<<<<< HEAD
-        rv = self._flask_client.get(f"/rewards/budget/{address}/epoch/{epoch}").text
-        current_app.logger.debug(
-            "get_rewards_budget :",
-            self._flask_client.get(f"/rewards/budget/{address}/epoch/{epoch}").request,
-        )
-        return json.loads(rv)
-=======
         rv = self._flask_client.get(f"/rewards/budget/{address}/epoch/{epoch}")
         return json.loads(rv.text)
->>>>>>> e70c75c7
 
     def get_withdrawals_for_address(self, address: str):
         rv = self._flask_client.get(f"/withdrawals/{address}").text
@@ -968,16 +925,7 @@
     for i in range(1, STARTING_EPOCH + 1):
         if i != 1:
             client.move_to_next_epoch(i)
-<<<<<<< HEAD
-        while True:
-            res, _ = client.sync_status()
-            if res["indexedEpoch"] == res["blockchainEpoch"] and res["indexedEpoch"] > (
-                i - 1
-            ):
-                break
-=======
         client.wait_for_sync(i, timeout_s=60)
->>>>>>> e70c75c7
     return client
 
 
