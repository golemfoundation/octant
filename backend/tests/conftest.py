--- conflicted
+++ resolved
@@ -24,28 +24,6 @@
 from app.extensions import db, w3, deposits, glm
 from app.settings import TestConfig, DevConfig
 
-<<<<<<< HEAD
-# Consts
-MNEMONIC = "test test test test test test test test test test test junk"
-MOCKED_PENDING_EPOCH_NO = 1
-MOCKED_FINALIZED_EPOCH_NO = 1
-MOCKED_CURRENT_EPOCH_NO = 2
-ETH_PROCEEDS = 402_410958904_110000000
-TOTAL_ED = 100022700_000000000_099999994
-USER1_ED = 1500_000055377_000000000
-USER2_ED = 5500_000000000_000000000
-USER3_ED = 2000_000000000_000000000
-USER1_BUDGET = 1526868_989237987
-USER2_BUDGET = 5598519_420519815
-USER3_BUDGET = 2035825_243825387
-
-LOCKED_RATIO = Decimal("0.100022700000000000099999994")
-TOTAL_REWARDS = 321_928767123_288031232
-ALL_INDIVIDUAL_REWARDS = 101_814368807_786782825
-MATCHED_REWARDS = TOTAL_REWARDS - ALL_INDIVIDUAL_REWARDS
-USER1_ADDRESS = "0xf39Fd6e51aad88F6F4ce6aB8827279cffFb92266"
-USER2_ADDRESS = "0x2345678901234567890123456789012345678904"
-=======
 from tests.helpers.constants import (
     MNEMONIC,
     MOCKED_PENDING_EPOCH_NO,
@@ -63,10 +41,14 @@
     ALICE,
     BOB,
     CAROL,
+    USER1_BUDGET,
+    USER2_BUDGET,
+    USER3_BUDGET,
+    MOCKED_FINALIZED_EPOCH_NO,
+    MATCHED_REWARDS,
 )
 from tests.helpers.gql_client import MockGQLClient
 from tests.helpers.subgraph.events import create_deposit_event
->>>>>>> 8c481037
 
 # Contracts mocks
 MOCK_EPOCHS = MagicMock(spec=Epochs)
