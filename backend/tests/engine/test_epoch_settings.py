from decimal import Decimal

from app.engine.epochs_settings import get_epoch_settings, register_epoch_settings
from app.engine.octant_rewards import CommunityFundPercent, OctantRewardsDefaultValues
from app.engine.octant_rewards import (
    DefaultLockedRatio,
)
from app.engine.octant_rewards import OpCostPercent
from app.engine.octant_rewards.community_fund.not_supported import (
    NotSupportedCFCalculator,
)
from app.engine.octant_rewards.matched.preliminary import PreliminaryMatchedRewards
from app.engine.octant_rewards.matched.with_ppf import MatchedRewardsWithPPF
from app.engine.octant_rewards.ppf.calculator import PPFCalculatorPercent
from app.engine.octant_rewards.ppf.not_supported import NotSupportedPPFCalculator
from app.engine.octant_rewards.total_and_individual.all_proceeds_with_op_cost import (
    AllProceedsWithOperationalCost,
)
from app.engine.octant_rewards.total_and_individual.preliminary import (
    PreliminaryTotalAndAllIndividualRewards,
)
from app.engine.octant_rewards.total_and_individual.tr_from_staking import (
    PercentTotalAndAllIndividualRewards,
)
from app.engine.projects import DefaultProjectRewards
from app.engine.projects.rewards.allocations.default import DefaultProjectAllocations
from app.engine.projects.rewards.threshold.default import DefaultProjectThreshold
from app.engine.user import (
    DefaultWeightedAverageEffectiveDeposit,
)
from app.engine.user.budget.preliminary import PreliminaryUserBudget
from app.engine.user.budget.with_ppf import UserBudgetWithPPF
from app.engine.user.effective_deposit.cut_off.cutoff_10glm import CutOff10GLM
from app.engine.user.effective_deposit.weighted_average.weights.timebased.default import (
    DefaultTimebasedWeights,
)
from app.engine.user.effective_deposit.weighted_average.weights.timebased.without_unlocks import (
    TimebasedWithoutUnlocksWeights,
)


def test_default_epoch_settings():
    register_epoch_settings()
    settings = get_epoch_settings(-1)
    check_settings(
        settings=settings,
        total_and_all_individual_rewards=PercentTotalAndAllIndividualRewards(
            OctantRewardsDefaultValues.TR_PERCENT
        ),
        timebased_weights=TimebasedWithoutUnlocksWeights(),
        operational_cost=OpCostPercent(Decimal("0.25")),
        ppf=PPFCalculatorPercent(OctantRewardsDefaultValues.PPF),
        community_fund=CommunityFundPercent(OctantRewardsDefaultValues.COMMUNITY_FUND),
        user_budget=UserBudgetWithPPF(),
        matched_rewards=MatchedRewardsWithPPF(),
<<<<<<< HEAD
=======
        projects_rewards=DefaultProjectRewards(
            projects_threshold=DefaultProjectThreshold(1),
        ),
>>>>>>> c5727249
    )


def test_epoch_1_settings():
    register_epoch_settings()
    settings = get_epoch_settings(1)
    check_settings(
        settings=settings,
        total_and_all_individual_rewards=AllProceedsWithOperationalCost(),
        timebased_weights=DefaultTimebasedWeights(),
        operational_cost=OpCostPercent(Decimal("0.20")),
        matched_rewards=PreliminaryMatchedRewards(),
        ppf=NotSupportedPPFCalculator(),
        community_fund=NotSupportedCFCalculator(),
        user_budget=PreliminaryUserBudget(),
<<<<<<< HEAD
=======
        projects_rewards=DefaultProjectRewards(
            projects_threshold=DefaultProjectThreshold(2),
        ),
>>>>>>> c5727249
    )


def test_epoch_2_settings():
    register_epoch_settings()
    settings = get_epoch_settings(2)
    check_settings(
        settings=settings,
        total_and_all_individual_rewards=PreliminaryTotalAndAllIndividualRewards(),
        timebased_weights=TimebasedWithoutUnlocksWeights(),
        operational_cost=OpCostPercent(Decimal("0.25")),
        matched_rewards=PreliminaryMatchedRewards(),
        ppf=NotSupportedPPFCalculator(),
        community_fund=NotSupportedCFCalculator(),
        user_budget=PreliminaryUserBudget(),
<<<<<<< HEAD
=======
        projects_rewards=DefaultProjectRewards(
            projects_threshold=DefaultProjectThreshold(2),
        ),
>>>>>>> c5727249
    )


def test_epoch_3_settings():
    register_epoch_settings()
    settings = get_epoch_settings(3)

    check_settings(
        settings=settings,
        operational_cost=OpCostPercent(Decimal("0.25")),
        total_and_all_individual_rewards=PercentTotalAndAllIndividualRewards(
            Decimal("0.7")
        ),
        matched_rewards=MatchedRewardsWithPPF(),
        timebased_weights=TimebasedWithoutUnlocksWeights(),
        community_fund=CommunityFundPercent(OctantRewardsDefaultValues.COMMUNITY_FUND),
        ppf=PPFCalculatorPercent(OctantRewardsDefaultValues.PPF),
        user_budget=UserBudgetWithPPF(),
<<<<<<< HEAD
=======
        projects_rewards=DefaultProjectRewards(
            projects_threshold=DefaultProjectThreshold(1),
        ),
>>>>>>> c5727249
    )


def check_settings(
    *,
    settings,
    total_and_all_individual_rewards,
    operational_cost,
    timebased_weights,
    matched_rewards,
    ppf,
    community_fund,
    user_budget,
<<<<<<< HEAD
=======
    projects_rewards,
>>>>>>> c5727249
):
    assert settings.octant_rewards.locked_ratio == DefaultLockedRatio()
    assert (
        settings.octant_rewards.total_and_all_individual_rewards
        == total_and_all_individual_rewards
    )
    assert settings.octant_rewards.operational_cost == operational_cost
    assert settings.octant_rewards.matched_rewards == matched_rewards
    assert settings.octant_rewards.ppf == ppf
    assert settings.octant_rewards.community_fund == community_fund

    assert settings.user.budget == user_budget
    assert settings.user.effective_deposit.cut_off == CutOff10GLM()
    assert settings.user.effective_deposit == DefaultWeightedAverageEffectiveDeposit(
        timebased_weights=timebased_weights
    )

    assert settings.project.rewards == projects_rewards
    assert settings.project.rewards.projects_allocations == DefaultProjectAllocations()<|MERGE_RESOLUTION|>--- conflicted
+++ resolved
@@ -53,12 +53,9 @@
         community_fund=CommunityFundPercent(OctantRewardsDefaultValues.COMMUNITY_FUND),
         user_budget=UserBudgetWithPPF(),
         matched_rewards=MatchedRewardsWithPPF(),
-<<<<<<< HEAD
-=======
         projects_rewards=DefaultProjectRewards(
             projects_threshold=DefaultProjectThreshold(1),
         ),
->>>>>>> c5727249
     )
 
 
@@ -74,12 +71,9 @@
         ppf=NotSupportedPPFCalculator(),
         community_fund=NotSupportedCFCalculator(),
         user_budget=PreliminaryUserBudget(),
-<<<<<<< HEAD
-=======
         projects_rewards=DefaultProjectRewards(
             projects_threshold=DefaultProjectThreshold(2),
         ),
->>>>>>> c5727249
     )
 
 
@@ -95,12 +89,9 @@
         ppf=NotSupportedPPFCalculator(),
         community_fund=NotSupportedCFCalculator(),
         user_budget=PreliminaryUserBudget(),
-<<<<<<< HEAD
-=======
         projects_rewards=DefaultProjectRewards(
             projects_threshold=DefaultProjectThreshold(2),
         ),
->>>>>>> c5727249
     )
 
 
@@ -119,12 +110,9 @@
         community_fund=CommunityFundPercent(OctantRewardsDefaultValues.COMMUNITY_FUND),
         ppf=PPFCalculatorPercent(OctantRewardsDefaultValues.PPF),
         user_budget=UserBudgetWithPPF(),
-<<<<<<< HEAD
-=======
         projects_rewards=DefaultProjectRewards(
             projects_threshold=DefaultProjectThreshold(1),
         ),
->>>>>>> c5727249
     )
 
 
@@ -138,10 +126,7 @@
     ppf,
     community_fund,
     user_budget,
-<<<<<<< HEAD
-=======
     projects_rewards,
->>>>>>> c5727249
 ):
     assert settings.octant_rewards.locked_ratio == DefaultLockedRatio()
     assert (
