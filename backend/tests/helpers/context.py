from app.context.epoch_details import EpochDetails
from app.context.epoch_state import EpochState
from app.context.manager import Context
from app.context.projects import ProjectsDetails
from app.context.snapshots_state import SnapshotsState
from app.engine.epochs_settings import get_epoch_settings


def get_epoch_details(
    epoch_num: int,
    start=1000,
    duration=1000,
    decision_window=500,
    remaining_sec=1000,
    with_block_range=False,
<<<<<<< HEAD
=======
    **kwargs
>>>>>>> c5727249
):
    return EpochDetails(
        epoch_num=epoch_num,
        duration=duration,
        start=start,
        decision_window=decision_window,
        remaining_sec=remaining_sec,
        with_block_range=with_block_range,
    )


def get_project_details(projects=None, **kwargs) -> ProjectsDetails:
    if not projects:
        projects = [
            "0xBcd4042DE499D14e55001CcbB24a551F3b954096",
            "0x71bE63f3384f5fb98995898A86B02Fb2426c5788",
            "0xFABB0ac9d68B0B445fB7357272Ff202C5651694a",
            "0x1CBd3b2770909D4e10f157cABC84C7264073C9Ec",
            "0xdF3e18d64BC6A983f673Ab319CCaE4f1a57C7097",
            "0xcd3B766CCDd6AE721141F452C550Ca635964ce71",
            "0x2546BcD3c84621e976D8185a91A922aE77ECEc30",
            "0xbDA5747bFD65F08deb54cb465eB87D40e51B197E",
            "0xdD2FD4581271e230360230F9337D5c0430Bf44C0",
            "0x8626f6940E2eb28930eFb4CeF49B2d1F2C9C1199",
        ]
    return ProjectsDetails(projects=projects)


def get_snapshot_state(
    last_pending_snapshot_num=0, last_finalized_snapshot_num=0, **kwargs
) -> SnapshotsState:
    return SnapshotsState(
        last_pending_snapshot_num=last_pending_snapshot_num,
        last_finalized_snapshot_num=last_finalized_snapshot_num,
    )


def get_context(
    epoch_num: int = 1, epoch_state: EpochState = EpochState.CURRENT, **kwargs
) -> Context:
    epoch_details = get_epoch_details(epoch_num, **kwargs)
    epoch_settings = get_epoch_settings(epoch_num)
    projects_details = get_project_details(**kwargs)
    snapshot_state = get_snapshot_state(**kwargs)

    return Context(
        epoch_state=epoch_state,
        epoch_details=epoch_details,
        epoch_settings=epoch_settings,
        projects_details=projects_details,
        snapshots_state=snapshot_state,
    )<|MERGE_RESOLUTION|>--- conflicted
+++ resolved
@@ -13,10 +13,7 @@
     decision_window=500,
     remaining_sec=1000,
     with_block_range=False,
-<<<<<<< HEAD
-=======
     **kwargs
->>>>>>> c5727249
 ):
     return EpochDetails(
         epoch_num=epoch_num,
