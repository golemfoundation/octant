--- conflicted
+++ resolved
@@ -1,10 +1,7 @@
 from app.modules.dto import AllocationItem
 from app.modules.octant_rewards.service.finalized import FinalizedOctantRewards
-<<<<<<< HEAD
-=======
 
 from tests.helpers import make_user_allocation
->>>>>>> c5727249
 from tests.helpers.constants import (
     USER1_BUDGET,
     COMMUNITY_FUND,
