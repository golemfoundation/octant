from unittest.mock import Mock

import pytest

from app.infrastructure import database
from app.modules.dto import AllocationItem
from app.modules.projects.rewards.service.finalizing import FinalizingProjectRewards
from app.modules.snapshots.finalized.service.finalizing import FinalizingSnapshots
from tests.helpers import make_user_allocation
from tests.helpers.allocations import make_user_allocation_with_uq_score
from tests.helpers.constants import MATCHED_REWARDS, USER2_BUDGET, LOW_UQ_SCORE
from tests.helpers.context import get_context


@pytest.fixture(autouse=True)
def before(app):
    pass


def test_create_finalized_snapshots_with_rewards(
    mock_users_db, mock_octant_rewards, mock_patron_mode, mock_user_rewards
):
    context = get_context(4)
    projects = context.projects_details.projects
    make_user_allocation(
        context, mock_users_db[2], allocation_items=[AllocationItem(projects[0], 100)]
    )

    service = FinalizingSnapshots(
        patrons_mode=mock_patron_mode,
        octant_rewards=mock_octant_rewards,
        user_rewards=mock_user_rewards,
        project_rewards=FinalizingProjectRewards(),
    )

    result = service.create_finalized_epoch_snapshot(context)

    assert result == 4
    rewards = database.rewards.get_by_epoch(result)
    assert rewards[0].address == mock_users_db[1].address
    assert rewards[0].amount == str(200_000000000)
    assert rewards[0].matched is None
    assert rewards[1].address == projects[0]
    assert rewards[1].amount == str(MATCHED_REWARDS + 100)
    assert rewards[1].matched == str(MATCHED_REWARDS)
    assert rewards[2].address == mock_users_db[0].address
    assert rewards[2].amount == str(100_000000000)
    assert rewards[2].matched is None

    snapshot = database.finalized_epoch_snapshot.get_by_epoch_num(result)
    assert snapshot.matched_rewards == str(MATCHED_REWARDS)
    assert snapshot.total_withdrawals == str(MATCHED_REWARDS + 100 + 300_000000000)
    assert snapshot.patrons_rewards == str(USER2_BUDGET)
    assert snapshot.leftover == str(62_179087158_255392165)
    assert (
        snapshot.withdrawals_merkle_root
        == "0xe3cd8746f9df50db5c4cbc1962f3dcb0db4236bb06960593d36444a86e296b3c"
    )


def test_create_finalized_snapshots_with_rewards_and_user_uq_score(
    mock_users_db_with_scores, mock_octant_rewards, mock_patron_mode, mock_user_rewards
):
    context = get_context(epoch_num=4)
    projects = context.projects_details.projects

    alice, bob, carol = mock_users_db_with_scores
    make_user_allocation_with_uq_score(
        context, carol, epoch=4, allocation_items=[AllocationItem(projects[0], 100)]
    )

    service = FinalizingSnapshots(
        patrons_mode=mock_patron_mode,
        octant_rewards=mock_octant_rewards,
        user_rewards=mock_user_rewards,
    )

    result = service.create_finalized_epoch_snapshot(context)

    assert result == 4
    rewards = database.rewards.get_by_epoch(result)
    assert rewards[0].address == bob.address
    assert rewards[0].amount == str(200_000000000)
    assert rewards[0].matched is None
    assert rewards[1].address == projects[0]
    assert rewards[1].amount == str(int(LOW_UQ_SCORE * (MATCHED_REWARDS + 100)))
    assert rewards[1].matched == str(int(LOW_UQ_SCORE * MATCHED_REWARDS))
    assert rewards[2].address == alice.address
    assert rewards[2].amount == str(100_000000000)
    assert rewards[2].matched is None

    snapshot = database.finalized_epoch_snapshot.get_by_epoch_num(result)
    assert snapshot.matched_rewards == str(MATCHED_REWARDS)
    assert snapshot.total_withdrawals == str(
        int(LOW_UQ_SCORE * (MATCHED_REWARDS + 100)) + 300_000000000
    )
    assert snapshot.patrons_rewards == str(USER2_BUDGET)
    assert snapshot.leftover == str(453997405812588749025)
    assert (
        snapshot.withdrawals_merkle_root
        == "0x6e72ed53161c05c41c054eda1368285bf28078a8bf971c0637299c26e881bf98"
    )


def test_create_finalized_snapshots_without_rewards(
    mock_users_db, mock_octant_rewards, mock_patron_mode, mock_user_rewards
):
    context = get_context(4)
    mock_user_rewards = Mock()
    mock_user_rewards.get_claimed_rewards.return_value = [], 0

    service = FinalizingSnapshots(
        patrons_mode=mock_patron_mode,
        octant_rewards=mock_octant_rewards,
        user_rewards=mock_user_rewards,
        project_rewards=FinalizingProjectRewards(),
    )

    result = service.create_finalized_epoch_snapshot(context)

    assert result == 4
    rewards = database.rewards.get_by_epoch(result)
    assert rewards == []

    snapshot = database.finalized_epoch_snapshot.get_by_epoch_num(result)
    assert snapshot.matched_rewards == str(MATCHED_REWARDS)
    assert snapshot.total_withdrawals == str(0)
<<<<<<< HEAD
    assert snapshot.leftover == str(282_293485773_756640672)
=======
    assert snapshot.leftover == str(321_928767123_288000000 + MATCHED_REWARDS)
>>>>>>> b3d8cb02
    assert snapshot.withdrawals_merkle_root is None<|MERGE_RESOLUTION|>--- conflicted
+++ resolved
@@ -20,7 +20,7 @@
 def test_create_finalized_snapshots_with_rewards(
     mock_users_db, mock_octant_rewards, mock_patron_mode, mock_user_rewards
 ):
-    context = get_context(4)
+    context = get_context(1)
     projects = context.projects_details.projects
     make_user_allocation(
         context, mock_users_db[2], allocation_items=[AllocationItem(projects[0], 100)]
@@ -35,7 +35,7 @@
 
     result = service.create_finalized_epoch_snapshot(context)
 
-    assert result == 4
+    assert result == 1
     rewards = database.rewards.get_by_epoch(result)
     assert rewards[0].address == mock_users_db[1].address
     assert rewards[0].amount == str(200_000000000)
@@ -51,7 +51,7 @@
     assert snapshot.matched_rewards == str(MATCHED_REWARDS)
     assert snapshot.total_withdrawals == str(MATCHED_REWARDS + 100 + 300_000000000)
     assert snapshot.patrons_rewards == str(USER2_BUDGET)
-    assert snapshot.leftover == str(62_179087158_255392165)
+    assert snapshot.leftover == str(101_814368507_786751493)
     assert (
         snapshot.withdrawals_merkle_root
         == "0xe3cd8746f9df50db5c4cbc1962f3dcb0db4236bb06960593d36444a86e296b3c"
@@ -73,6 +73,7 @@
         patrons_mode=mock_patron_mode,
         octant_rewards=mock_octant_rewards,
         user_rewards=mock_user_rewards,
+        project_rewards=FinalizingProjectRewards(),
     )
 
     result = service.create_finalized_epoch_snapshot(context)
@@ -95,7 +96,7 @@
         int(LOW_UQ_SCORE * (MATCHED_REWARDS + 100)) + 300_000000000
     )
     assert snapshot.patrons_rewards == str(USER2_BUDGET)
-    assert snapshot.leftover == str(453997405812588749025)
+    assert snapshot.leftover == str(238270605810656390971)
     assert (
         snapshot.withdrawals_merkle_root
         == "0x6e72ed53161c05c41c054eda1368285bf28078a8bf971c0637299c26e881bf98"
@@ -125,9 +126,5 @@
     snapshot = database.finalized_epoch_snapshot.get_by_epoch_num(result)
     assert snapshot.matched_rewards == str(MATCHED_REWARDS)
     assert snapshot.total_withdrawals == str(0)
-<<<<<<< HEAD
     assert snapshot.leftover == str(282_293485773_756640672)
-=======
-    assert snapshot.leftover == str(321_928767123_288000000 + MATCHED_REWARDS)
->>>>>>> b3d8cb02
     assert snapshot.withdrawals_merkle_root is None