--- conflicted
+++ resolved
@@ -415,11 +415,7 @@
     )
 
     uq_1 = get_uq_by_address(user_addr, context.epoch_details.epoch_num)
-<<<<<<< HEAD
-    assert uq_1.score == "42"
-=======
     assert uq_1.score == "0.2"
->>>>>>> 09992637
 
     # Allocate for the second time
     payload = create_payload(project_accounts[0:4], None, 1)
