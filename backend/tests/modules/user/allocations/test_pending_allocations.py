import pytest

from app import exceptions
from app.context.epoch_state import EpochState
from app.engine.projects.rewards import ProjectRewardDTO
from app.infrastructure import database
from app.legacy.crypto.eip712 import sign, build_allocations_eip712_data
from app.modules.dto import AllocationDTO
from app.modules.user.allocations import controller
from app.modules.user.allocations.service.pending import (
    PendingUserAllocations,
    PendingUserAllocationsVerifier,
)
from tests.conftest import (
    mock_graphql,
    MOCKED_PENDING_EPOCH_NO,
    MOCK_PROPOSALS,
    MOCK_GET_USER_BUDGET,
    MOCK_IS_CONTRACT,
)
from tests.helpers import create_epoch_event
from tests.helpers import make_user_allocation
from tests.helpers.allocations import (
    create_payload,
    deserialize_allocations,
)
from tests.helpers.constants import MATCHED_REWARDS
from tests.helpers.context import get_context


<<<<<<< HEAD
@pytest.fixture(autouse=True)
def before(app):
    pass


def test_simulate_allocation(mock_users_db, mock_octant_rewards):
=======
def get_allocation_nonce(user_address):
    return controller.get_user_next_nonce(user_address)


def get_all_by_epoch(epoch):
    return controller.get_all_allocations(epoch)


@pytest.fixture(autouse=True)
def before(
    app,
    mocker,
    graphql_client,
    proposal_accounts,
    patch_epochs,
    patch_proposals,
    patch_has_pending_epoch_snapshot,
    patch_user_budget,
    patch_is_contract,
):
    MOCK_PROPOSALS.get_proposal_addresses.return_value = [
        p.address for p in proposal_accounts[0:5]
    ]

    mock_graphql(
        mocker, epochs_events=[create_epoch_event(epoch=MOCKED_PENDING_EPOCH_NO)]
    )


@pytest.fixture()
def service(mock_octant_rewards, mock_patron_mode, mock_user_budgets):
    verifier = PendingUserAllocationsVerifier(
        user_budgets=mock_user_budgets,
        patrons_mode=mock_patron_mode,
    )
    return PendingUserAllocations(
        octant_rewards=mock_octant_rewards,
        verifier=verifier,
    )


def test_simulate_allocation(service, mock_users_db):
>>>>>>> c5727249
    user1, _, _ = mock_users_db
    context = get_context()
    projects = context.projects_details.projects
    make_user_allocation(context, user1)

    next_allocations = [
        AllocationDTO(projects[1], 200_000000000),
    ]

<<<<<<< HEAD
    service = PendingUserAllocations(octant_rewards=mock_octant_rewards)

=======
>>>>>>> c5727249
    leverage, threshold, rewards = service.simulate_allocation(
        context, next_allocations, user1.address
    )

    sorted_projects = sorted(projects)
    assert leverage == 1100571991.5775063
    assert threshold == 10_000000000
    assert rewards == [
        ProjectRewardDTO(sorted_projects[0], 0, 0),
        ProjectRewardDTO(sorted_projects[1], 0, 0),
        ProjectRewardDTO(sorted_projects[2], 200_000000000, MATCHED_REWARDS),
        ProjectRewardDTO(sorted_projects[3], 0, 0),
        ProjectRewardDTO(sorted_projects[4], 0, 0),
        ProjectRewardDTO(sorted_projects[5], 0, 0),
        ProjectRewardDTO(sorted_projects[6], 0, 0),
        ProjectRewardDTO(sorted_projects[7], 0, 0),
        ProjectRewardDTO(sorted_projects[8], 0, 0),
        ProjectRewardDTO(sorted_projects[9], 0, 0),
    ]

    # but the allocation didn't change
    assert service.get_user_allocation_sum(context, user1.address) == 100


def test_revoke_previous_allocation(service, mock_users_db):
    user1, _, _ = mock_users_db
    context = get_context(epoch_state=EpochState.PENDING)
    make_user_allocation(context, user1)

    assert service.get_user_allocation_sum(context, user1.address) == 100
    service.revoke_previous_allocation(context, user1.address)
    assert service.get_user_allocation_sum(context, user1.address) == 0


def test_user_allocates_for_the_first_time(tos_users, proposal_accounts):
    # Test data
    payload = create_payload(proposal_accounts[0:2], None)
    signature = sign(tos_users[0], build_allocations_eip712_data(payload))

    # Call allocate method
    controller.allocate(
        tos_users[0].address, {"payload": payload, "signature": signature}
    )

    # Check if allocations were created
    check_allocations(tos_users[0].address, payload, 2)

    # Check if threshold is properly calculated
    check_allocation_threshold(payload)


def test_multisig_allocates_for_the_first_time(
    tos_users, proposal_accounts, patch_eip1271_is_valid_signature
):
    # Test data
    MOCK_IS_CONTRACT.return_value = True
    payload = create_payload(proposal_accounts[0:2], None)
    signature = "0x89b0da9bcf620cd6005e88f58c69edff5251b80f116e25e88c65188bf116d35f5cdf6d3782885c8df66878a8b5ec8739fe1174c72b06fb277534e7d7088f9a6e1b2810662a03962f315a8ad0f448a468ab5ce0c73c31b71e499b4b735f5c04b76542cb89802f68c19918f306e29563b9f736b02559fbaccc55ad8bd2134a0e69811c"

    # Call allocate method
    controller.allocate(
        tos_users[0].address, {"payload": payload, "signature": signature}
    )

    # Check if allocations were created
    check_allocations(tos_users[0].address, payload, 2)

    # Check if threshold is properly calculated
    check_allocation_threshold(payload)


def test_multiple_users_allocate_for_the_first_time(tos_users, proposal_accounts):
    # Test data
    payload1 = create_payload(proposal_accounts[0:2], None)
    signature1 = sign(tos_users[0], build_allocations_eip712_data(payload1))

    payload2 = create_payload(proposal_accounts[0:3], None)
    signature2 = sign(tos_users[1], build_allocations_eip712_data(payload2))

    # Call allocate method for both users
    controller.allocate(
        tos_users[0].address, {"payload": payload1, "signature": signature1}
    )
    controller.allocate(
        tos_users[1].address, {"payload": payload2, "signature": signature2}
    )

    # Check if allocations were created for both users
    check_allocations(tos_users[0].address, payload1, 2)
    check_allocations(tos_users[1].address, payload2, 3)

    # Check if threshold is properly calculated
    check_allocation_threshold(payload1, payload2)


def test_allocate_updates_with_more_proposals(tos_users, proposal_accounts):
    # Test data
    initial_payload = create_payload(proposal_accounts[0:2], None, 0)
    initial_signature = sign(
        tos_users[0], build_allocations_eip712_data(initial_payload)
    )

    # Call allocate method
    controller.allocate(
        tos_users[0].address,
        {"payload": initial_payload, "signature": initial_signature},
    )

    # Create a new payload with more proposals
    updated_payload = create_payload(proposal_accounts[0:3], None, 1)
    updated_signature = sign(
        tos_users[0], build_allocations_eip712_data(updated_payload)
    )

    # Call allocate method with updated_payload
    controller.allocate(
        tos_users[0].address,
        {"payload": updated_payload, "signature": updated_signature},
    )

    # Check if allocations were updated
    check_allocations(tos_users[0].address, updated_payload, 3)

    # Check if threshold is properly calculated
    check_allocation_threshold(updated_payload)


def test_allocate_updates_with_less_proposals(tos_users, proposal_accounts):
    # Test data
    initial_payload = create_payload(proposal_accounts[0:3], None, 0)
    initial_signature = sign(
        tos_users[0], build_allocations_eip712_data(initial_payload)
    )

    # Call allocate method
    controller.allocate(
        tos_users[0].address,
        {"payload": initial_payload, "signature": initial_signature},
    )

    # Create a new payload with fewer proposals
    updated_payload = create_payload(proposal_accounts[0:2], None, 1)
    updated_signature = sign(
        tos_users[0], build_allocations_eip712_data(updated_payload)
    )

    # Call allocate method with updated_payload
    controller.allocate(
        tos_users[0].address,
        {"payload": updated_payload, "signature": updated_signature},
    )

    # Check if allocations were updated
    check_allocations(tos_users[0].address, updated_payload, 2)

    # Check if threshold is properly calculated
    check_allocation_threshold(updated_payload)


def test_multiple_users_change_their_allocations(tos_users, proposal_accounts):
    # Create initial payloads and signatures for both users
    initial_payload1 = create_payload(proposal_accounts[0:2], None, 0)
    initial_signature1 = sign(
        tos_users[0], build_allocations_eip712_data(initial_payload1)
    )
    initial_payload2 = create_payload(proposal_accounts[0:3], None, 0)
    initial_signature2 = sign(
        tos_users[1], build_allocations_eip712_data(initial_payload2)
    )

    # Call allocate method with initial payloads for both users
    controller.allocate(
        tos_users[0].address,
        {"payload": initial_payload1, "signature": initial_signature1},
    )
    controller.allocate(
        tos_users[1].address,
        {"payload": initial_payload2, "signature": initial_signature2},
    )

    # Create updated payloads for both users
    updated_payload1 = create_payload(proposal_accounts[0:4], None, 1)
    updated_signature1 = sign(
        tos_users[0], build_allocations_eip712_data(updated_payload1)
    )
    updated_payload2 = create_payload(proposal_accounts[2:5], None, 1)
    updated_signature2 = sign(
        tos_users[1], build_allocations_eip712_data(updated_payload2)
    )

    # Call allocate method with updated payloads for both users
    controller.allocate(
        tos_users[0].address,
        {"payload": updated_payload1, "signature": updated_signature1},
    )
    controller.allocate(
        tos_users[1].address,
        {"payload": updated_payload2, "signature": updated_signature2},
    )

    # Check if allocations were updated for both users
    check_allocations(tos_users[0].address, updated_payload1, 4)
    check_allocations(tos_users[1].address, updated_payload2, 3)

    # Check if threshold is properly calculated
    check_allocation_threshold(updated_payload1, updated_payload2)


def test_user_exceeded_rewards_budget_in_allocations(app, proposal_accounts, tos_users):
    # Set some reasonable user rewards budget
    MOCK_GET_USER_BUDGET.return_value = 100 * 10**18

    # First payload sums up to 110 eth (budget is set to 100)
    payload = create_payload(
        proposal_accounts[0:3], [10 * 10**18, 50 * 10**18, 50 * 10**18]
    )
    signature = sign(tos_users[0], build_allocations_eip712_data(payload))

    with pytest.raises(exceptions.RewardsBudgetExceeded):
        controller.allocate(
            tos_users[0].address, {"payload": payload, "signature": signature}
        )

    # Lower it to 100 total (should pass)
    payload = create_payload(
        proposal_accounts[0:3], [10 * 10**18, 40 * 10**18, 50 * 10**18]
    )
    signature = sign(tos_users[0], build_allocations_eip712_data(payload))
    controller.allocate(
        tos_users[0].address, {"payload": payload, "signature": signature}
    )


def test_nonces(tos_users, proposal_accounts):
    nonce0 = get_allocation_nonce(tos_users[0].address)
    payload = create_payload(
        proposal_accounts[0:2], [10 * 10**18, 20 * 10**18], nonce0
    )
    signature = sign(tos_users[0], build_allocations_eip712_data(payload))
    controller.allocate(
        tos_users[0].address, {"payload": payload, "signature": signature}
    )
    nonce1 = get_allocation_nonce(tos_users[0].address)
    assert nonce0 != nonce1
    payload = create_payload(
        proposal_accounts[0:2], [10 * 10**18, 30 * 10**18], nonce1
    )
    signature = sign(tos_users[0], build_allocations_eip712_data(payload))
    controller.allocate(
        tos_users[0].address, {"payload": payload, "signature": signature}
    )

    nonce2 = get_allocation_nonce(tos_users[0].address)
    assert nonce1 != nonce2

    payload = create_payload(
        proposal_accounts[0:2], [10 * 10**18, 10 * 10**18], nonce1
    )
    signature = sign(tos_users[0], build_allocations_eip712_data(payload))
    with pytest.raises(exceptions.WrongAllocationsNonce):
        controller.allocate(
            tos_users[0].address, {"payload": payload, "signature": signature}
        )


def test_stores_allocation_request_signature(tos_users, proposal_accounts):
    nonce0 = get_allocation_nonce(tos_users[0].address)
    payload = create_payload(
        proposal_accounts[0:2], [10 * 10**18, 20 * 10**18], nonce0
    )
    signature = sign(tos_users[0], build_allocations_eip712_data(payload))

    controller.allocate(
        tos_users[0].address, {"payload": payload, "signature": signature}
    )

    alloc_signature = database.allocations.get_allocation_request_by_user_nonce(
        tos_users[0].address, nonce0
    )

    assert alloc_signature is not None

    assert alloc_signature.epoch == MOCKED_PENDING_EPOCH_NO
    assert alloc_signature.signature == signature


def check_allocations(user_address, expected_payload, expected_count):
    epoch = MOCKED_PENDING_EPOCH_NO
    expected_allocations = deserialize_allocations(expected_payload)
    user = database.user.get_by_address(user_address)
    assert user is not None

    db_allocations = database.allocations.get_all_by_epoch_and_user_id(epoch, user.id)
    assert len(db_allocations) == expected_count

    for db_allocation, expected_allocation in zip(db_allocations, expected_allocations):
        assert db_allocation.epoch == epoch
        assert db_allocation.user_id == user.id
        assert db_allocation.user is not None
        assert db_allocation.proposal_address == expected_allocation.proposal_address
        assert int(db_allocation.amount) == expected_allocation.amount


def check_allocation_threshold(*payloads):
    epoch = MOCKED_PENDING_EPOCH_NO
    expected = [deserialize_allocations(payload) for payload in payloads]

    db_allocations = database.allocations.get_all(epoch)

    total_allocations = sum([int(allocation.amount) for allocation in db_allocations])
    total_payload_allocations = sum(
        [allocation.amount for allocations in expected for allocation in allocations]
    )

    assert total_allocations == total_payload_allocations<|MERGE_RESOLUTION|>--- conflicted
+++ resolved
@@ -28,14 +28,6 @@
 from tests.helpers.context import get_context
 
 
-<<<<<<< HEAD
-@pytest.fixture(autouse=True)
-def before(app):
-    pass
-
-
-def test_simulate_allocation(mock_users_db, mock_octant_rewards):
-=======
 def get_allocation_nonce(user_address):
     return controller.get_user_next_nonce(user_address)
 
@@ -78,7 +70,6 @@
 
 
 def test_simulate_allocation(service, mock_users_db):
->>>>>>> c5727249
     user1, _, _ = mock_users_db
     context = get_context()
     projects = context.projects_details.projects
@@ -88,11 +79,6 @@
         AllocationDTO(projects[1], 200_000000000),
     ]
 
-<<<<<<< HEAD
-    service = PendingUserAllocations(octant_rewards=mock_octant_rewards)
-
-=======
->>>>>>> c5727249
     leverage, threshold, rewards = service.simulate_allocation(
         context, next_allocations, user1.address
     )
