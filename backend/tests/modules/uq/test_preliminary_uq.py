<<<<<<< HEAD
from datetime import datetime
=======
from decimal import Decimal
>>>>>>> 7fac41c3

import pytest

from tests.helpers.constants import USER1_ADDRESS


@pytest.fixture(autouse=True)
def before(app):
    pass


def test_calculate_uq_above_threshold(context, mock_antisybil, service):
    mock_antisybil.get_antisybil_status.return_value = (20.0, datetime.now())
    result = service.calculate(context, USER1_ADDRESS)
    assert result == 1.0


def test_calculate_uq_below_threshold(context, service):
    result = service.calculate(context, USER1_ADDRESS)
    assert result == Decimal("0.2")<|MERGE_RESOLUTION|>--- conflicted
+++ resolved
@@ -1,8 +1,6 @@
-<<<<<<< HEAD
 from datetime import datetime
-=======
+
 from decimal import Decimal
->>>>>>> 7fac41c3
 
 import pytest
 
