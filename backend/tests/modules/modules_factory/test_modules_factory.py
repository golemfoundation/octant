from app.modules.dto import SignatureOpType
from app.modules.history.service.full import FullHistory
from app.modules.modules_factory.current import CurrentServices
from app.modules.modules_factory.finalized import FinalizedServices
from app.modules.modules_factory.finalizing import FinalizingServices
from app.modules.modules_factory.future import FutureServices
from app.modules.modules_factory.pending import PendingServices
from app.modules.modules_factory.pre_pending import PrePendingServices
from app.modules.multisig_signatures.service.offchain import OffchainMultisigSignatures
from app.modules.octant_rewards.service.calculated import CalculatedOctantRewards
from app.modules.octant_rewards.service.finalized import FinalizedOctantRewards
from app.modules.octant_rewards.service.pending import PendingOctantRewards
from app.modules.projects.rewards.service.estimated import EstimatedProjectRewards
from app.modules.projects.rewards.service.saved import SavedProjectRewards
from app.modules.snapshots.finalized.service.finalizing import FinalizingSnapshots
from app.modules.snapshots.finalized.service.simulated import (
    SimulatedFinalizedSnapshots,
)
from app.modules.snapshots.pending.service.pre_pending import PrePendingSnapshots
from app.modules.staking.proceeds.service.aggregated import AggregatedStakingProceeds
from app.modules.staking.proceeds.service.contract_balance import (
    ContractBalanceStakingProceeds,
)
from app.modules.staking.proceeds.service.estimated import EstimatedStakingProceeds
from app.modules.uq.service.preliminary import PreliminaryUQ
from app.modules.user.allocations.nonce.service.saved import SavedUserAllocationsNonce
from app.modules.user.allocations.service.pending import (
    PendingUserAllocations,
    PendingUserAllocationsVerifier,
)
from app.modules.user.allocations.service.saved import SavedUserAllocations
<<<<<<< HEAD
from app.modules.user.antisybil.service.initial import MockUniquenessQuotients
=======
from app.modules.user.antisybil.service.initial import GitcoinPassportAntisybil
>>>>>>> 09992637
from app.modules.user.budgets.service.saved import SavedUserBudgets
from app.modules.user.deposits.service.calculated import CalculatedUserDeposits
from app.modules.user.deposits.service.contract_balance import (
    ContractBalanceUserDeposits,
)
from app.modules.user.deposits.service.saved import SavedUserDeposits
from app.modules.user.events_generator.service.db_and_graph import (
    DbAndGraphEventsGenerator,
)
from app.modules.user.patron_mode.service.events_based import EventsBasedUserPatronMode
from app.modules.user.participation.epoch_0.service.whitelist import WhitelistEpoch0
from app.modules.user.participation.identity_call.service.whitelist import (
    WhitelistIdentityCall,
)
from app.modules.user.rewards.service.calculated import CalculatedUserRewards
from app.modules.user.rewards.service.saved import SavedUserRewards
from app.modules.user.tos.service.initial import InitialUserTos, InitialUserTosVerifier
from app.modules.withdrawals.service.finalized import FinalizedWithdrawals
from app.modules.withdrawals.service.pending import PendingWithdrawals
from app.shared.blockchain_types import ChainTypes
from app.modules.user.budgets.service.upcoming import UpcomingUserBudgets
from app.modules.snapshots.pending.service.simulated import SimulatedPendingSnapshots


def test_future_services_factory():
    result = FutureServices.create()

    assert result.octant_rewards_service == CalculatedOctantRewards(
        staking_proceeds=EstimatedStakingProceeds(),
        effective_deposits=ContractBalanceUserDeposits(),
    )


def test_current_services_factory():
    result = CurrentServices.create(ChainTypes.MAINNET)

    user_deposits = CalculatedUserDeposits(events_generator=DbAndGraphEventsGenerator())
    user_allocations = SavedUserAllocations()
    user_withdrawals = FinalizedWithdrawals()
    tos_verifier = InitialUserTosVerifier()
    user_tos = InitialUserTos(verifier=tos_verifier)
    patron_donations = EventsBasedUserPatronMode()
    octant_rewards = CalculatedOctantRewards(
        staking_proceeds=EstimatedStakingProceeds(),
        effective_deposits=user_deposits,
    )
    history = FullHistory(
        user_deposits=user_deposits,
        user_allocations=user_allocations,
        user_withdrawals=user_withdrawals,
        patron_donations=patron_donations,
    )
    multisig_signatures = OffchainMultisigSignatures(
        verifiers={SignatureOpType.TOS: tos_verifier}, is_mainnet=True
    )
    user_budgets = UpcomingUserBudgets(
        simulated_pending_snapshot_service=SimulatedPendingSnapshots(
            effective_deposits=user_deposits, octant_rewards=octant_rewards
        )
    )
    assert result.user_deposits_service == user_deposits
    assert result.octant_rewards_service == octant_rewards
    assert result.history_service == history
    assert result.user_tos_service == user_tos
    assert result.multisig_signatures_service == multisig_signatures
    assert result.user_budgets_service == user_budgets


def test_pre_pending_services_factory_when_mainnet():
    result = PrePendingServices.create(ChainTypes.MAINNET)

    user_deposits = CalculatedUserDeposits(events_generator=DbAndGraphEventsGenerator())
    octant_rewards = CalculatedOctantRewards(
        staking_proceeds=AggregatedStakingProceeds(),
        effective_deposits=user_deposits,
    )
    project_rewards_service = SavedProjectRewards()
    assert result.user_deposits_service == user_deposits
    assert result.octant_rewards_service == octant_rewards
    assert result.pending_snapshots_service == PrePendingSnapshots(
        effective_deposits=user_deposits, octant_rewards=octant_rewards
    )
    assert result.project_rewards_service == project_rewards_service


def test_pre_pending_services_factory_when_not_mainnet():
    result = PrePendingServices.create(ChainTypes.LOCAL)

    user_deposits = CalculatedUserDeposits(events_generator=DbAndGraphEventsGenerator())
    octant_rewards = CalculatedOctantRewards(
        staking_proceeds=ContractBalanceStakingProceeds(),
        effective_deposits=user_deposits,
    )
    project_rewards_service = SavedProjectRewards()

    assert result.user_deposits_service == user_deposits
    assert result.octant_rewards_service == octant_rewards
    assert result.pending_snapshots_service == PrePendingSnapshots(
        effective_deposits=user_deposits, octant_rewards=octant_rewards
    )
    assert result.project_rewards_service == project_rewards_service


def test_pending_services_factory():
    result = PendingServices.create(ChainTypes.MAINNET)

    events_based_patron_mode = EventsBasedUserPatronMode()
    octant_rewards = PendingOctantRewards(patrons_mode=events_based_patron_mode)
    saved_user_budgets = SavedUserBudgets()
    user_nonce = SavedUserAllocationsNonce()
<<<<<<< HEAD
    uniqueness_quotients = MockUniquenessQuotients()
=======
    uniqueness_quotients = PreliminaryUQ(
        antisybil=GitcoinPassportAntisybil(),
        epoch0_whitelist=WhitelistEpoch0(),
        identity_call_whitelist=WhitelistIdentityCall(),
    )
>>>>>>> 09992637
    allocations_verifier = PendingUserAllocationsVerifier(
        user_nonce=user_nonce,
        user_budgets=saved_user_budgets,
        patrons_mode=events_based_patron_mode,
    )
    user_allocations = PendingUserAllocations(
        octant_rewards=octant_rewards,
        verifier=allocations_verifier,
        uniqueness_quotients=uniqueness_quotients,
    )
    user_rewards = CalculatedUserRewards(
        user_budgets=saved_user_budgets,
        patrons_mode=events_based_patron_mode,
        allocations=user_allocations,
    )
    finalized_snapshots_service = SimulatedFinalizedSnapshots(
        octant_rewards=octant_rewards,
        user_rewards=user_rewards,
        patrons_mode=events_based_patron_mode,
    )
    withdrawals_service = PendingWithdrawals(user_rewards=user_rewards)
    project_rewards = EstimatedProjectRewards(octant_rewards=octant_rewards)
    multisig_signatures = OffchainMultisigSignatures(
        verifiers={SignatureOpType.ALLOCATION: allocations_verifier}, is_mainnet=True
    )

    assert result.user_deposits_service == SavedUserDeposits()
    assert result.octant_rewards_service == octant_rewards
    assert result.user_allocations_service == user_allocations
    assert result.user_patron_mode_service == events_based_patron_mode
    assert result.user_rewards_service == user_rewards
    assert result.finalized_snapshots_service == finalized_snapshots_service
    assert result.withdrawals_service == withdrawals_service
    assert result.project_rewards_service == project_rewards
    assert result.multisig_signatures_service == multisig_signatures


def test_finalizing_services_factory():
    result = FinalizingServices.create()

    events_based_patron_mode = EventsBasedUserPatronMode()
    saved_user_allocations = SavedUserAllocations()
    user_rewards = CalculatedUserRewards(
        user_budgets=SavedUserBudgets(),
        patrons_mode=events_based_patron_mode,
        allocations=saved_user_allocations,
    )
    octant_rewards = PendingOctantRewards(patrons_mode=events_based_patron_mode)
    finalized_snapshots_service = FinalizingSnapshots(
        octant_rewards=octant_rewards,
        user_rewards=user_rewards,
        patrons_mode=events_based_patron_mode,
    )
    withdrawals_service = PendingWithdrawals(user_rewards=user_rewards)
    project_rewards_service = SavedProjectRewards()

    assert result.user_deposits_service == SavedUserDeposits()
    assert result.octant_rewards_service == octant_rewards
    assert result.user_allocations_service == saved_user_allocations
    assert result.user_patron_mode_service == events_based_patron_mode
    assert result.user_rewards_service == user_rewards
    assert result.finalized_snapshots_service == finalized_snapshots_service
    assert result.withdrawals_service == withdrawals_service
    assert result.project_rewards_service == project_rewards_service


def test_finalized_services_factory():
    result = FinalizedServices.create()

    events_based_patron_mode = EventsBasedUserPatronMode()
    saved_user_allocations = SavedUserAllocations()
    user_rewards = SavedUserRewards(
        user_budgets=SavedUserBudgets(),
        patrons_mode=events_based_patron_mode,
        allocations=saved_user_allocations,
    )
    withdrawals_service = FinalizedWithdrawals(user_rewards=user_rewards)
    project_rewards_service = SavedProjectRewards()

    assert result.user_deposits_service == SavedUserDeposits()
    assert result.octant_rewards_service == FinalizedOctantRewards()
    assert result.user_allocations_service == saved_user_allocations
    assert result.user_patron_mode_service == events_based_patron_mode
    assert result.user_rewards_service == user_rewards
    assert result.withdrawals_service == withdrawals_service
    assert result.project_rewards_service == project_rewards_service<|MERGE_RESOLUTION|>--- conflicted
+++ resolved
@@ -29,11 +29,7 @@
     PendingUserAllocationsVerifier,
 )
 from app.modules.user.allocations.service.saved import SavedUserAllocations
-<<<<<<< HEAD
-from app.modules.user.antisybil.service.initial import MockUniquenessQuotients
-=======
 from app.modules.user.antisybil.service.initial import GitcoinPassportAntisybil
->>>>>>> 09992637
 from app.modules.user.budgets.service.saved import SavedUserBudgets
 from app.modules.user.deposits.service.calculated import CalculatedUserDeposits
 from app.modules.user.deposits.service.contract_balance import (
@@ -144,15 +140,11 @@
     octant_rewards = PendingOctantRewards(patrons_mode=events_based_patron_mode)
     saved_user_budgets = SavedUserBudgets()
     user_nonce = SavedUserAllocationsNonce()
-<<<<<<< HEAD
-    uniqueness_quotients = MockUniquenessQuotients()
-=======
     uniqueness_quotients = PreliminaryUQ(
         antisybil=GitcoinPassportAntisybil(),
         epoch0_whitelist=WhitelistEpoch0(),
         identity_call_whitelist=WhitelistIdentityCall(),
     )
->>>>>>> 09992637
     allocations_verifier = PendingUserAllocationsVerifier(
         user_nonce=user_nonce,
         user_budgets=saved_user_budgets,
