--- conflicted
+++ resolved
@@ -1,16 +1,12 @@
+import time
+
 import pytest
-import time
-
-<<<<<<< HEAD
-
-from app.extensions import w3, epochs
-from app.legacy.core.projects import get_projects_addresses
-=======
+
 from app.extensions import w3, epochs, vault
 from app.legacy.core import vault as vault_core
-from app.legacy.core.proposals import get_proposals_addresses
->>>>>>> 2379fe5b
+from app.legacy.core.projects import get_projects_addresses
 from tests.conftest import Client, UserAccount
+
 
 # Please note that tests here assume that they talk to blockchain and indexer
 # whose state is not reset between tests.
@@ -138,9 +134,9 @@
     assert res["indexedEpoch"] == res["blockchainEpoch"]
     assert res["indexedEpoch"] > 0
 
-    alice_proposals = get_proposals_addresses(1)[:3]
-    bob_proposals = get_proposals_addresses(1)[:3]
-    carol_proposals = get_proposals_addresses(1)[:3]
+    alice_proposals = get_projects_addresses(1)[:3]
+    bob_proposals = get_projects_addresses(1)[:3]
+    carol_proposals = get_projects_addresses(1)[:3]
 
     # fund Octant
     deployer.fund_octant(
