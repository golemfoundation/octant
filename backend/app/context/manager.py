--- conflicted
+++ resolved
@@ -1,9 +1,6 @@
 from flask import current_app as app
 
-<<<<<<< HEAD
-=======
 from app.context.snapshots_state import SnapshotsState, get_snapshots_state
->>>>>>> c5727249
 from app.extensions import cache
 from app.context.epoch_details import get_epoch_details, EpochDetails
 from app.context.epoch_state import EpochState, get_epoch_state, get_epoch_number
@@ -31,11 +28,7 @@
     return build_context(epoch_num, epoch_state, is_simulated)
 
 
-<<<<<<< HEAD
-@cache.memoize(timeout=600)
-=======
 @cache.memoize(timeout=60)
->>>>>>> c5727249
 def build_context(
     epoch_num: int, epoch_state: EpochState, is_simulated: bool = False
 ) -> Context:
