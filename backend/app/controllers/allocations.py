--- conflicted
+++ resolved
@@ -37,29 +37,21 @@
     )
     user.allocation_nonce = next_nonce
 
-    store_allocations_signature(epoch, user_address, nonce, request.signature)
+    pending_epoch = epochs.get_pending_epoch()
+    store_allocations_signature(
+        pending_epoch, user_address, next_nonce, request.signature
+    )
 
     db.session.commit()
 
     return user_address
 
 
-<<<<<<< HEAD
-def simulate_allocation(payload: Dict, user_address: str):
-    nonce, user_allocations = deserialize_payload(payload)
-    epoch = epochs.get_pending_epoch()
-    verify_allocations(epoch, user_address, user_allocations)
-    add_allocations_to_db(epoch, user_address, nonce, user_allocations, True)
-    proposal_rewards = rewards.get_estimated_proposals_rewards()
-
-=======
 def simulate_allocation(
     payload: Dict, user_address: str
 ) -> Tuple[float, List[rewards.ProposalReward]]:
     _make_allocation(payload, user_address, True)
-    pending_epoch = epochs.get_pending_epoch()
-    simulated_rewards = rewards.get_proposals_rewards(pending_epoch)
->>>>>>> 017e9ef0
+    simulated_rewards = rewards.get_estimated_proposals_rewards()
     db.session.rollback()
 
     leverage = calculate_user_allocations_leverage(simulated_rewards)
