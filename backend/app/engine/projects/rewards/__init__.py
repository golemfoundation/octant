--- conflicted
+++ resolved
@@ -44,11 +44,8 @@
     def calculate_project_rewards(
         self, payload: ProjectRewardsPayload
     ) -> ProjectRewardsResult:
-<<<<<<< HEAD
-=======
         pass
 
     @abstractmethod
     def calculate_threshold(self, total_allocated: int, projects: list[str]) -> int:
->>>>>>> c5727249
         pass