from abc import ABC, abstractmethod
from dataclasses import dataclass
from decimal import Decimal
from itertools import groupby
<<<<<<< HEAD
from typing import List, Union, Optional
=======
from typing import List, Union
>>>>>>> 5ad1895d

from dataclass_wizard import JSONWizard


@dataclass(frozen=True)
class AllocationItem:
    project_address: str
    amount: int
    user_address: Optional[str] = None
    uq_score: Optional[Decimal] = None


@dataclass(frozen=True)
class ProjectSumAllocationsDTO(JSONWizard):
    project_address: str
    amount: Union[int, Decimal]


@dataclass(frozen=True)
class ProjectSumAllocationsDTO(AllocationItem, JSONWizard):
    amount: Union[int, Decimal]


@dataclass
class ProjectAllocationsPayload:
    allocations: List[AllocationItem] = None


@dataclass
class ProjectAllocations(ABC):
    @abstractmethod
    def _calc_allocations(
        self, allocations: List[AllocationItem]
    ) -> Union[int, Decimal]:
        ...

    def group_allocations_by_projects(
        self, payload: ProjectAllocationsPayload
    ) -> (List[ProjectSumAllocationsDTO], Union[int, Decimal]):
        result_allocations = []
        total_allocated = 0
        grouped_allocations = groupby(
            sorted(payload.allocations, key=lambda a: a.project_address),
            key=lambda a: a.project_address,
        )
        for project_address, project_allocations in grouped_allocations:
            project_allocations = self._calc_allocations(project_allocations)
            result_allocations.append(
                ProjectSumAllocationsDTO(project_address, project_allocations)
            )
            total_allocated += project_allocations

        return result_allocations, total_allocated<|MERGE_RESOLUTION|>--- conflicted
+++ resolved
@@ -2,11 +2,7 @@
 from dataclasses import dataclass
 from decimal import Decimal
 from itertools import groupby
-<<<<<<< HEAD
 from typing import List, Union, Optional
-=======
-from typing import List, Union
->>>>>>> 5ad1895d
 
 from dataclass_wizard import JSONWizard
 
