--- conflicted
+++ resolved
@@ -51,15 +51,9 @@
         for stream in streams:
             actions = stream.get("actions", [])
             final_intact_amount = stream.get("intactAmount", 0)
-<<<<<<< HEAD
-            is_cancelled = stream["canceled"]
-            end_time = stream["endTime"]
-            deposit_amount = stream["depositAmount"]
-=======
             is_cancelled = stream.get("canceled")
             end_time = stream.get("endTime")
             deposit_amount = stream.get("depositAmount")
->>>>>>> bc7d67f4
 
             all_streams.append(
                 SablierStream(
