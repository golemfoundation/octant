--- conflicted
+++ resolved
@@ -27,11 +27,8 @@
             depositBefore
             amount
             timestamp
-<<<<<<< HEAD
             transactionHash
-=======
             user
->>>>>>> b8584c74
           }
         }
         """
