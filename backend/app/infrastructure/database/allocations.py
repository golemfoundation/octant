--- conflicted
+++ resolved
@@ -3,12 +3,9 @@
 from typing import List, Tuple
 
 from eth_utils import to_checksum_address
-<<<<<<< HEAD
+from sqlalchemy.orm import joinedload
 from sqlalchemy import func
 from sqlalchemy.orm import Query
-=======
-from sqlalchemy.orm import Query, joinedload
->>>>>>> 1863ba8e
 from typing_extensions import deprecated
 
 from app.extensions import db
