--- conflicted
+++ resolved
@@ -11,13 +11,9 @@
     apply_pending_allocation_signature,
     apply_pending_tos_signature,
 )
-<<<<<<< HEAD
 from app.modules.user.allocations.controller import allocate
 from app.modules.user.tos.controller import post_user_terms_of_service_consent
-
-=======
 from app.settings import config
->>>>>>> 3db449f1
 
 ns = Namespace(
     "multisig-signatures",
@@ -33,13 +29,6 @@
     },
 )
 
-<<<<<<< HEAD
-pending_signature_request = api.model(
-    "PendingSignature",
-    {
-        "message": fields.String(description="The message to be signed."),
-    },
-=======
 pending_signature_request_parser = reqparse.RequestParser()
 pending_signature_request_parser.add_argument(
     "message", required=True, type=str, location="json"
@@ -49,7 +38,6 @@
     required=config.X_REAL_IP_REQUIRED,
     location="headers",
     case_sensitive=False,
->>>>>>> 3db449f1
 )
 
 
