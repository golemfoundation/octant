import os

from dotenv import load_dotenv
from web3 import Web3

from app.modules.common import parse_bool
from app.constants import DEFAULT_MAINNET_PROJECT_CIDS

# Load environment variables from the .env file
load_dotenv()


class Config(object):
    """Base configuration."""

    SECRET_KEY = os.getenv("OCTANT_BACKEND_SECRET_KEY")
    DEPLOYMENT_ID = os.getenv("DEPLOYMENT_ID", "unknown")
    APP_DIR = os.path.abspath(os.path.dirname(__file__))  # This directory
    PROJECT_ROOT = os.path.abspath(os.path.join(APP_DIR, os.pardir))
    TEST_DIR = os.path.abspath(os.path.join(PROJECT_ROOT, "tests"))
    SQLALCHEMY_TRACK_MODIFICATIONS = False
    SUBGRAPH_ENDPOINT = os.getenv("SUBGRAPH_ENDPOINT")
    SUBGRAPH_RETRY_TIMEOUT_SEC = int(os.getenv("SUBGRAPH_RETRY_TIMEOUT_SEC", 10))
    WEB3_PROVIDER = Web3.HTTPProvider(os.getenv("ETH_RPC_PROVIDER_URL"))
    ETHERSCAN_API_KEY = os.getenv("ETHERSCAN_API_KEY")
    BITQUERY_API_KEY = os.getenv("BITQUERY_API_KEY")
    BITQUERY_BEARER = os.getenv("BITQUERY_BEARER")
    GC_PASSPORT_SCORER_ID = os.getenv("GC_PASSPORT_SCORER_ID")
    GC_PASSPORT_SCORER_API_KEY = os.getenv("GC_PASSPORT_SCORER_API_KEY")
    SCHEDULER_ENABLED = parse_bool(os.getenv("SCHEDULER_ENABLED"))
    CACHE_TYPE = "SimpleCache"
    DELEGATION_SALT = os.getenv("DELEGATION_SALT")
    DELEGATION_SALT_PRIMARY = os.getenv("DELEGATION_SALT_PRIMARY")

    # Smart contract addresses
    GLM_CONTRACT_ADDRESS = os.getenv("GLM_CONTRACT_ADDRESS")
    EPOCHS_CONTRACT_ADDRESS = os.getenv("EPOCHS_CONTRACT_ADDRESS")
    AUTH_CONTRACT_ADDRESS = os.getenv("AUTH_CONTRACT_ADDRESS")
    DEPOSITS_CONTRACT_ADDRESS = os.getenv("DEPOSITS_CONTRACT_ADDRESS")
    PROJECTS_CONTRACT_ADDRESS = os.getenv("PROPOSALS_CONTRACT_ADDRESS")
    WITHDRAWALS_TARGET_CONTRACT_ADDRESS = os.getenv(
        "WITHDRAWALS_TARGET_CONTRACT_ADDRESS"
    )
    VAULT_CONTRACT_ADDRESS = os.getenv("VAULT_CONTRACT_ADDRESS")

    CHAIN_ID = int(
        os.getenv("CHAIN_ID", 11155111)
    )  # 11155111 corresponds to Sepolia network
    CHAIN_NAME = os.getenv("CHAIN_NAME")
    TESTNET_MULTISIG_PRIVATE_KEY = os.getenv("TESTNET_MULTISIG_PRIVATE_KEY")

    # Confirming withdrawals in Vault
    VAULT_CONFIRM_WITHDRAWALS_ENABLED = parse_bool(
        os.getenv("VAULT_CONFIRM_WITHDRAWALS_ENABLED")
    )

    # GLM claiming
    GLM_CLAIM_ENABLED = parse_bool(os.getenv("GLM_CLAIM_ENABLED"))
    GLM_WITHDRAWAL_AMOUNT = int(
        os.getenv("GLM_WITHDRAWAL_AMOUNT", 1000_000000000_000000000)
    )
    GLM_SENDER_ADDRESS = os.getenv("GLM_SENDER_ADDRESS")
    GLM_SENDER_PRIVATE_KEY = os.getenv("GLM_SENDER_PRIVATE_KEY")
    GLM_SENDER_NONCE = int(os.getenv("GLM_SENDER_NONCE", 0))

    # TODO Remove this setting after the new architecture is merged
    EPOCH_2_STAKING_PROCEEDS_SURPLUS = int(
        os.getenv("EPOCH_2_STAKING_PROCEEDS_SURPLUS", 0)
    )

    MAINNET_PROJECT_CIDS = os.getenv(
        "MAINNET_PROPOSAL_CIDS", DEFAULT_MAINNET_PROJECT_CIDS
    )
    ADDRESSES = os.getenv("ADDRESSES")


class ProdConfig(Config):
    """Production configuration."""

    ENV = "prod"
    PROPAGATE_EXCEPTIONS = True
    DEBUG = False
    LOG_LVL = os.getenv("OCTANT_LOG_LEVEL", "INFO")
    SQLALCHEMY_CONNECTION_POOL_SIZE = int(
        os.getenv("SQLALCHEMY_CONNECTION_POOL_SIZE", 10)
    )
    SQLALCHEMY_CONNECTION_POOL_MAX_OVERFLOW = int(
        os.getenv("SQLALCHEMY_CONNECTION_POOL_MAX_OVERFLOW", 100)
    )
    SQLALCHEMY_DATABASE_URI = os.getenv("DB_URI")
    SQLALCHEMY_ENGINE_OPTIONS = {
        "pool_size": SQLALCHEMY_CONNECTION_POOL_SIZE,
        "max_overflow": SQLALCHEMY_CONNECTION_POOL_MAX_OVERFLOW,
        "pool_pre_ping": True,
    }
    X_REAL_IP_REQUIRED = parse_bool(os.getenv("X_REAL_IP_REQUIRED", "true"))


class DevConfig(Config):
    """Development configuration."""

    ENV = "dev"
    DEBUG = True
    LOG_LVL = os.getenv("OCTANT_LOG_LEVEL", "DEBUG")
    DB_NAME = "dev.db"
    CHAIN_ID = int(os.getenv("CHAIN_ID", 1337))
    # Put the db file in project root
    DB_PATH = os.path.join(Config.PROJECT_ROOT, DB_NAME)
    SQLALCHEMY_DATABASE_URI = f"sqlite:///{DB_PATH}"
    SUBGRAPH_RETRY_TIMEOUT_SEC = 2
    X_REAL_IP_REQUIRED = parse_bool(os.getenv("X_REAL_IP_REQUIRED", "false"))


class ComposeConfig(Config):
    """Dev configuration with web backend and its database running in docker-compose."""

    ENV = "dev"
    DEBUG = True
    SQLALCHEMY_DATABASE_URI = os.getenv("DB_URI")
    X_REAL_IP_REQUIRED = parse_bool(os.getenv("X_REAL_IP_REQUIRED", "false"))


class TestConfig(Config):
    """Test configuration."""

    ENV = "test"
    TESTING = True
    DEBUG = True
    LOG_LVL = "ERROR"
    SQLALCHEMY_DATABASE_URI = "sqlite://"
    CHAIN_ID = 11155111
    CHAIN_NAME = "sepolia"
    GLM_WITHDRAWAL_AMOUNT = 1000_000000000_000000000
    GLM_SENDER_NONCE = 0
    # The number is calculated as 9_537357664_505573437 - 6_050000000_000000000
    # Where:
    # 9_537357664_505573437 - the amount of unclaimed and allocated under threshold
    # 6_050000000_000000000 - extra operations cost during the epoch
    EPOCH_2_STAKING_PROCEEDS_SURPLUS = 3_487357664_505573437
    WITHDRAWALS_TARGET_CONTRACT_ADDRESS = "0x1234123456123456123456123456123456123456"
    MAINNET_PROJECT_CIDS = DEFAULT_MAINNET_PROJECT_CIDS
    DELEGATION_SALT = "salt"
    DELEGATION_SALT_PRIMARY = "salt_primary"
<<<<<<< HEAD
    ADDRESSES = "0xf39Fd6e51aad88F6F4ce6aB8827279cffFb92266,0x70997970C51812dc3A010C7d01b50e0d17dc79C8"
=======
    SUBGRAPH_RETRY_TIMEOUT_SEC = 2
>>>>>>> f7b09919


def get_config():
    # Load the appropriate configuration based on the OCTANT_ENV environment variable
    env = os.getenv("OCTANT_ENV")
    if env == "production":
        return ProdConfig
    elif env == "compose":
        return ComposeConfig
    else:
        return DevConfig


config = get_config()<|MERGE_RESOLUTION|>--- conflicted
+++ resolved
@@ -141,11 +141,8 @@
     MAINNET_PROJECT_CIDS = DEFAULT_MAINNET_PROJECT_CIDS
     DELEGATION_SALT = "salt"
     DELEGATION_SALT_PRIMARY = "salt_primary"
-<<<<<<< HEAD
     ADDRESSES = "0xf39Fd6e51aad88F6F4ce6aB8827279cffFb92266,0x70997970C51812dc3A010C7d01b50e0d17dc79C8"
-=======
     SUBGRAPH_RETRY_TIMEOUT_SEC = 2
->>>>>>> f7b09919
 
 
 def get_config():
