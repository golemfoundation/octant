import os

from dotenv import load_dotenv
from web3 import Web3

<<<<<<< HEAD
from constants import DEFAULT_MAINNET_PROPOSAL_CIDS
=======
from app.modules.common import parse_bool
>>>>>>> 7e354441

# Load environment variables from the .env file
load_dotenv()


class Config(object):
    """Base configuration."""

    SECRET_KEY = os.getenv("OCTANT_BACKEND_SECRET_KEY")
    DEPLOYMENT_ID = os.getenv("DEPLOYMENT_ID", "unknown")
    APP_DIR = os.path.abspath(os.path.dirname(__file__))  # This directory
    PROJECT_ROOT = os.path.abspath(os.path.join(APP_DIR, os.pardir))
    TEST_DIR = os.path.abspath(os.path.join(PROJECT_ROOT, "tests"))
    SQLALCHEMY_TRACK_MODIFICATIONS = False
    SUBGRAPH_ENDPOINT = os.getenv("SUBGRAPH_ENDPOINT")
    WEB3_PROVIDER = Web3.HTTPProvider(os.getenv("ETH_RPC_PROVIDER_URL"))
    ETHERSCAN_API_KEY = os.getenv("ETHERSCAN_API_KEY")
    BITQUERY_API_KEY = os.getenv("BITQUERY_API_KEY")
    BITQUERY_BEARER = os.getenv("BITQUERY_BEARER")
    SCHEDULER_ENABLED = parse_bool(os.getenv("SCHEDULER_ENABLED"))
    CACHE_TYPE = "SimpleCache"

    # Smart contract addresses
    GLM_CONTRACT_ADDRESS = os.getenv("GLM_CONTRACT_ADDRESS")
    EPOCHS_CONTRACT_ADDRESS = os.getenv("EPOCHS_CONTRACT_ADDRESS")
    AUTH_CONTRACT_ADDRESS = os.getenv("AUTH_CONTRACT_ADDRESS")
    DEPOSITS_CONTRACT_ADDRESS = os.getenv("DEPOSITS_CONTRACT_ADDRESS")
    PROPOSALS_CONTRACT_ADDRESS = os.getenv("PROPOSALS_CONTRACT_ADDRESS")
    WITHDRAWALS_TARGET_CONTRACT_ADDRESS = os.getenv(
        "WITHDRAWALS_TARGET_CONTRACT_ADDRESS"
    )
    VAULT_CONTRACT_ADDRESS = os.getenv("VAULT_CONTRACT_ADDRESS")

    CHAIN_ID = int(
        os.getenv("CHAIN_ID", 11155111)
    )  # 11155111 corresponds to Sepolia network
    CHAIN_NAME = os.getenv("CHAIN_NAME")
    TESTNET_MULTISIG_PRIVATE_KEY = os.getenv("TESTNET_MULTISIG_PRIVATE_KEY")

    # Confirming withdrawals in Vault
    VAULT_CONFIRM_WITHDRAWALS_ENABLED = parse_bool(
        os.getenv("VAULT_CONFIRM_WITHDRAWALS_ENABLED")
    )

    # GLM claiming
    GLM_CLAIM_ENABLED = parse_bool(os.getenv("GLM_CLAIM_ENABLED"))
    GLM_WITHDRAWAL_AMOUNT = int(
        os.getenv("GLM_WITHDRAWAL_AMOUNT", 1000_000000000_000000000)
    )
    GLM_SENDER_ADDRESS = os.getenv("GLM_SENDER_ADDRESS")
    GLM_SENDER_PRIVATE_KEY = os.getenv("GLM_SENDER_PRIVATE_KEY")
    GLM_SENDER_NONCE = int(os.getenv("GLM_SENDER_NONCE", 0))

    # TODO Remove this setting after the new architecture is merged
    EPOCH_2_STAKING_PROCEEDS_SURPLUS = int(
        os.getenv("EPOCH_2_STAKING_PROCEEDS_SURPLUS", 0)
    )

    MAINNET_PROPOSAL_CIDS = os.getenv(
        "MAINNET_PROPOSAL_CIDS", DEFAULT_MAINNET_PROPOSAL_CIDS
    )


class ProdConfig(Config):
    """Production configuration."""

    ENV = "prod"
    PROPAGATE_EXCEPTIONS = True
    DEBUG = False
    LOG_LVL = os.getenv("OCTANT_LOG_LEVEL", "INFO")
    SQLALCHEMY_CONNECTION_POOL_SIZE = int(
        os.getenv("SQLALCHEMY_CONNECTION_POOL_SIZE", 3)
    )
    SQLALCHEMY_CONNECTION_POOL_MAX_OVERFLOW = int(
        os.getenv("SQLALCHEMY_CONNECTION_POOL_MAX_OVERFLOW", 100)
    )
    SQLALCHEMY_DATABASE_URI = os.getenv("DB_URI")
    SQLALCHEMY_ENGINE_OPTIONS = {
        "pool_size": SQLALCHEMY_CONNECTION_POOL_SIZE,
        "max_overflow": SQLALCHEMY_CONNECTION_POOL_MAX_OVERFLOW,
    }
    X_REAL_IP_REQUIRED = parse_bool(os.getenv("X_REAL_IP_REQUIRED", "true"))


class DevConfig(Config):
    """Development configuration."""

    ENV = "dev"
    DEBUG = True
    LOG_LVL = os.getenv("OCTANT_LOG_LEVEL", "DEBUG")
    DB_NAME = "dev.db"
    CHAIN_ID = int(os.getenv("CHAIN_ID", 1337))
    # Put the db file in project root
    DB_PATH = os.path.join(Config.PROJECT_ROOT, DB_NAME)
    SQLALCHEMY_DATABASE_URI = f"sqlite:///{DB_PATH}"
    X_REAL_IP_REQUIRED = parse_bool(os.getenv("X_REAL_IP_REQUIRED", "false"))


class ComposeConfig(Config):
    """Dev configuration with web backend and its database running in docker-compose."""

    ENV = "dev"
    DEBUG = True
    SQLALCHEMY_DATABASE_URI = os.getenv("DB_URI")
    X_REAL_IP_REQUIRED = parse_bool(os.getenv("X_REAL_IP_REQUIRED", "false"))


class TestConfig(Config):
    """Test configuration."""

    ENV = "test"
    TESTING = True
    DEBUG = True
    LOG_LVL = "ERROR"
    SQLALCHEMY_DATABASE_URI = "sqlite://"
    CHAIN_ID = 11155111
    CHAIN_NAME = "sepolia"
    GLM_WITHDRAWAL_AMOUNT = 1000_000000000_000000000
    GLM_SENDER_NONCE = 0
    # The number is calculated as 9_537357664_505573437 - 6_050000000_000000000
    # Where:
    # 9_537357664_505573437 - the amount of unclaimed and allocated under threshold
    # 6_050000000_000000000 - extra operations cost during the epoch
    EPOCH_2_STAKING_PROCEEDS_SURPLUS = 3_487357664_505573437
    WITHDRAWALS_TARGET_CONTRACT_ADDRESS = "0x1234123456123456123456123456123456123456"
    MAINNET_PROPOSAL_CIDS = DEFAULT_MAINNET_PROPOSAL_CIDS


def get_config():
    # Load the appropriate configuration based on the OCTANT_ENV environment variable
    env = os.getenv("OCTANT_ENV")
    if env == "production":
        return ProdConfig
    elif env == "compose":
        return ComposeConfig
    else:
        return DevConfig


config = get_config()<|MERGE_RESOLUTION|>--- conflicted
+++ resolved
@@ -3,11 +3,8 @@
 from dotenv import load_dotenv
 from web3 import Web3
 
-<<<<<<< HEAD
 from constants import DEFAULT_MAINNET_PROPOSAL_CIDS
-=======
 from app.modules.common import parse_bool
->>>>>>> 7e354441
 
 # Load environment variables from the .env file
 load_dotenv()
