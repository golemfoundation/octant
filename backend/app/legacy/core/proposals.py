--- conflicted
+++ resolved
@@ -3,10 +3,6 @@
 
 from app.extensions import epochs, proposals
 from app.infrastructure import database
-<<<<<<< HEAD
-from app.infrastructure.database import allocations as allocation_db
-=======
->>>>>>> c5727249
 
 
 def get_proposals_addresses(epoch: Optional[int]) -> List[str]:
@@ -14,16 +10,6 @@
     return proposals.get_proposal_addresses(epoch)
 
 
-<<<<<<< HEAD
-def get_proposal_allocation_threshold(epoch: int) -> int:
-    proposals_addresses = get_proposals_addresses(epoch)
-    total_allocated = allocation_db.get_alloc_sum_by_epoch(epoch)
-
-    return int(total_allocated / (len(proposals_addresses) * 2))
-
-
-=======
->>>>>>> c5727249
 def get_proposals_with_allocations(epoch: int) -> (str, int):
     # Get *all* project allocations in the given epoch
     allocations = database.allocations.get_all_by_epoch(epoch)
