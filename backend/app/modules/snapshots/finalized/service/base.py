from typing import Protocol, List, runtime_checkable

from app.context.manager import Context
from app.infrastructure import database
from app.modules.dto import (
    FinalizedSnapshotDTO,
    AccountFundsDTO,
    OctantRewardsDTO,
    AllocationDTO,
)
from app.modules.snapshots.finalized.core import (
    calculate_leftover,
    get_merkle_root,
    get_total_withdrawals,
    FinalizedProjectRewards,
)
from app.pydantic import Model


@runtime_checkable
class UserPatronMode(Protocol):
    def get_patrons_rewards(self, context: Context) -> int:
        ...


@runtime_checkable
class OctantRewards(Protocol):
    def get_matched_rewards(self, context: Context) -> int:
        ...

    def get_octant_rewards(self, context: Context) -> OctantRewardsDTO:
        ...


@runtime_checkable
class UserRewards(Protocol):
    def get_claimed_rewards(self, context: Context) -> (List[AccountFundsDTO], int):
        ...


@runtime_checkable
class ProjectRewards(Protocol):
    def get_finalized_project_rewards(
        self,
        context: Context,
        allocations: list[AllocationDTO],
        all_projects: list[str],
        matched_rewards: int,
    ) -> FinalizedProjectRewards:
        ...


class BaseFinalizedSnapshots(Model):
    patrons_mode: UserPatronMode
    octant_rewards: OctantRewards
    user_rewards: UserRewards
    project_rewards: ProjectRewards

    def _calculate_finalized_epoch_snapshot(
        self, context: Context
    ) -> FinalizedSnapshotDTO:
        octant_rewards_settings = context.epoch_settings.octant_rewards
        projects = context.projects_details.projects
        allocations = database.allocations.get_all(context.epoch_details.epoch_num)
        octant_rewards = self.octant_rewards.get_octant_rewards(context)
        patrons_rewards = self.patrons_mode.get_patrons_rewards(context)
        matched_rewards = self.octant_rewards.get_matched_rewards(context)
<<<<<<< HEAD
=======
        allocations = database.allocations.get_all_with_uqs(
            context.epoch_details.epoch_num
        )
>>>>>>> b3d8cb02

        user_rewards, user_rewards_sum = self.user_rewards.get_claimed_rewards(context)
        project_rewards = self.project_rewards.get_finalized_project_rewards(
            context,
            allocations,
            projects,
            matched_rewards,
        )

        merkle_root = get_merkle_root(user_rewards, project_rewards.rewards)
        total_withdrawals = get_total_withdrawals(
            user_rewards_sum, project_rewards.rewards_sum
        )
        leftover = calculate_leftover(
<<<<<<< HEAD
            octant_rewards_settings, octant_rewards, total_withdrawals
=======
            octant_rewards, total_withdrawals, project_rewards.rewards, matched_rewards
>>>>>>> b3d8cb02
        )

        return FinalizedSnapshotDTO(
            patrons_rewards=patrons_rewards,
            matched_rewards=matched_rewards,
            projects_rewards=project_rewards.rewards,
            user_rewards=user_rewards,
            total_withdrawals=total_withdrawals,
            leftover=leftover,
            merkle_root=merkle_root,
        )<|MERGE_RESOLUTION|>--- conflicted
+++ resolved
@@ -43,8 +43,8 @@
     def get_finalized_project_rewards(
         self,
         context: Context,
-        allocations: list[AllocationDTO],
-        all_projects: list[str],
+        allocations: List[AllocationDTO],
+        all_projects: List[str],
         matched_rewards: int,
     ) -> FinalizedProjectRewards:
         ...
@@ -61,16 +61,13 @@
     ) -> FinalizedSnapshotDTO:
         octant_rewards_settings = context.epoch_settings.octant_rewards
         projects = context.projects_details.projects
-        allocations = database.allocations.get_all(context.epoch_details.epoch_num)
         octant_rewards = self.octant_rewards.get_octant_rewards(context)
         patrons_rewards = self.patrons_mode.get_patrons_rewards(context)
         matched_rewards = self.octant_rewards.get_matched_rewards(context)
-<<<<<<< HEAD
-=======
+
         allocations = database.allocations.get_all_with_uqs(
             context.epoch_details.epoch_num
         )
->>>>>>> b3d8cb02
 
         user_rewards, user_rewards_sum = self.user_rewards.get_claimed_rewards(context)
         project_rewards = self.project_rewards.get_finalized_project_rewards(
@@ -85,11 +82,7 @@
             user_rewards_sum, project_rewards.rewards_sum
         )
         leftover = calculate_leftover(
-<<<<<<< HEAD
             octant_rewards_settings, octant_rewards, total_withdrawals
-=======
-            octant_rewards, total_withdrawals, project_rewards.rewards, matched_rewards
->>>>>>> b3d8cb02
         )
 
         return FinalizedSnapshotDTO(
