--- conflicted
+++ resolved
@@ -9,14 +9,12 @@
     ProjectAccountFundsDTO,
     AccountFundsDTO,
 )
-from app.engine.projects.rewards import ProjectRewardDTO
 
 FinalizedProjectRewards = namedtuple(
     "FinalizedProjectRewards", ["rewards", "rewards_sum"]
 )
 
 
-<<<<<<< HEAD
 def calculate_leftover(
     octant_rewards_settings: OctantRewardsSettings,
     octant_rewards: OctantRewardsDTO,
@@ -30,56 +28,6 @@
             ppf=octant_rewards.ppf,
             total_withdrawals=total_withdrawals,
         )
-=======
-def _calculate_octant_rewards_leftover(
-    octant_rewards: OctantRewardsDTO, total_withdrawals: int
-) -> int:
-    return (
-        octant_rewards.staking_proceeds
-        - octant_rewards.operational_cost
-        - total_withdrawals
-    )
-
-
-def _calculate_matched_rewards_leftover(
-    project_rewards: List[ProjectRewardDTO], total_matched_rewards: int
-) -> int:
-    used_matched_rewards = sum(r.matched for r in project_rewards)
-    return total_matched_rewards - used_matched_rewards
-
-
-def calculate_leftover(
-    octant_rewards: OctantRewardsDTO,
-    total_withdrawals: int,
-    project_rewards: List[ProjectRewardDTO],
-    matched_rewards: int,
-) -> int:
-    leftover = _calculate_octant_rewards_leftover(
-        octant_rewards, total_withdrawals
-    ) + _calculate_matched_rewards_leftover(project_rewards, matched_rewards)
-    return leftover
-
-
-def get_finalized_project_rewards(
-    project_settings: ProjectSettings,
-    allocations: List[AllocationDTO],
-    all_projects: List[str],
-    matched_rewards: int,
-) -> FinalizedProjectRewards:
-    project_rewards_result = get_projects_rewards(
-        project_settings, allocations, all_projects, matched_rewards
-    )
-
-    return FinalizedProjectRewards(
-        rewards=[
-            ProjectAccountFundsDTO(
-                address=r.address, amount=r.allocated + r.matched, matched=r.matched
-            )
-            for r in project_rewards_result.rewards
-            if r.allocated > 0
-        ],
-        rewards_sum=project_rewards_result.rewards_sum,
->>>>>>> b3d8cb02
     )
 
 
