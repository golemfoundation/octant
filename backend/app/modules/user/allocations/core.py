from typing import List, Optional

from app import exceptions
from app.context.epoch_state import EpochState
from app.context.manager import Context
from app.engine.projects import ProjectSettings
from app.infrastructure.database.models import AllocationRequest
from app.legacy.crypto.eip712 import build_allocations_eip712_structure, recover_address
from app.modules.common.leverage import calculate_leverage
from app.modules.common.project_rewards import get_projects_rewards
from app.modules.dto import AllocationDTO, UserAllocationRequestPayload, AllocationItem


def next_allocation_nonce(prev_allocation_request: Optional[AllocationRequest]) -> int:
    return 0 if prev_allocation_request is None else prev_allocation_request.nonce + 1


def simulate_allocation(
    projects_settings: ProjectSettings,
    all_allocations_before: List[AllocationDTO],
    user_allocations: List[AllocationDTO],
    user_address: str,
    all_projects: List[str],
    matched_rewards: int,
):
    simulated_allocations = _replace_user_allocation(
        all_allocations_before, user_allocations, user_address
    )

    simulated_rewards = get_projects_rewards(
        projects_settings,
        simulated_allocations,
        all_projects,
        matched_rewards,
    )

    leverage = calculate_leverage(matched_rewards, simulated_rewards.total_allocated)

    return (
        leverage,
        simulated_rewards.threshold,
        sorted(simulated_rewards.rewards, key=lambda r: r.address),
    )


def recover_user_address(request: UserAllocationRequestPayload) -> str:
    eip712_data = build_allocations_eip712_structure(request.payload)
    return recover_address(eip712_data, request.signature)


def verify_user_allocation_request(
    context: Context,
    request: UserAllocationRequestPayload,
    user_address: str,
    expected_nonce: int,
    user_budget: int,
    patrons: List[str],
):
    _verify_epoch_state(context.epoch_state)
    _verify_nonce(request.payload.nonce, expected_nonce)
    _verify_user_not_a_patron(user_address, patrons)
    _verify_user_not_a_project(user_address, context.projects_details.projects)
    _verify_allocations_not_empty(request.payload.allocations)
    _verify_no_invalid_projects(
        request.payload.allocations, context.projects_details.projects
    )
    _verify_no_duplicates(request.payload.allocations)
    _verify_allocations_within_budget(request.payload.allocations, user_budget)


def _verify_epoch_state(epoch_state: EpochState):
    if epoch_state is EpochState.PRE_PENDING:
        raise exceptions.MissingSnapshot

    if epoch_state is not EpochState.PENDING:
        raise exceptions.NotInDecisionWindow


def _verify_nonce(nonce: int, expected_nonce: int):
    # if expected_nonce is not None and request.payload.nonce != expected_nonce:
    if nonce != expected_nonce:
        raise exceptions.WrongAllocationsNonce(nonce, expected_nonce)


def _verify_user_not_a_patron(user_address: str, patrons: List[str]):
    if user_address in patrons:
        raise exceptions.NotAllowedInPatronMode(user_address)


def _verify_allocations_not_empty(allocations: List[AllocationItem]):
    if len(allocations) == 0:
        raise exceptions.EmptyAllocations()


def _verify_no_invalid_projects(
    allocations: List[AllocationItem], valid_projects: List[str]
):
    projects_addresses = [a.project_address for a in allocations]
    invalid_projects = list(set(projects_addresses) - set(valid_projects))

    if invalid_projects:
        raise exceptions.InvalidProjects(invalid_projects)


def _verify_no_duplicates(allocations: List[AllocationItem]):
    project_addresses = [allocation.project_address for allocation in allocations]
    [project_addresses.remove(p) for p in set(project_addresses)]

    if project_addresses:
        raise exceptions.DuplicatedProjects(project_addresses)


<<<<<<< HEAD
def _verify_no_self_allocation(allocations: List[AllocationItem], user_address: str):
    for allocation in allocations:
        if allocation.project_address == user_address:
            raise exceptions.ProjectAllocationToSelf
=======
def _verify_user_not_a_project(user_address: str, projects: List[str]):
    if user_address in projects:
        raise exceptions.ProjectAllocationToSelf
>>>>>>> db80403d


def _verify_allocations_within_budget(allocations: List[AllocationItem], budget: int):
    projects_sum = sum([a.amount for a in allocations])

    if projects_sum > budget:
        raise exceptions.RewardsBudgetExceeded


def _replace_user_allocation(
    all_allocations_before: List[AllocationDTO],
    user_allocations: List[AllocationDTO],
    user_address: str,
) -> List[AllocationDTO]:
    allocations_without_user = [
        alloc for alloc in all_allocations_before if alloc.user_address != user_address
    ]
    allocations_after_replacement = allocations_without_user + user_allocations

    return allocations_after_replacement<|MERGE_RESOLUTION|>--- conflicted
+++ resolved
@@ -110,16 +110,9 @@
         raise exceptions.DuplicatedProjects(project_addresses)
 
 
-<<<<<<< HEAD
-def _verify_no_self_allocation(allocations: List[AllocationItem], user_address: str):
-    for allocation in allocations:
-        if allocation.project_address == user_address:
-            raise exceptions.ProjectAllocationToSelf
-=======
 def _verify_user_not_a_project(user_address: str, projects: List[str]):
     if user_address in projects:
         raise exceptions.ProjectAllocationToSelf
->>>>>>> db80403d
 
 
 def _verify_allocations_within_budget(allocations: List[AllocationItem], budget: int):
