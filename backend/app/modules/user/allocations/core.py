--- conflicted
+++ resolved
@@ -41,8 +41,6 @@
         simulated_rewards.threshold,
         sorted(simulated_rewards.rewards, key=lambda r: r.address),
     )
-<<<<<<< HEAD
-=======
 
 
 def recover_user_address(request: UserAllocationRequestPayload) -> str:
@@ -123,7 +121,6 @@
 
     if proposals_sum > budget:
         raise exceptions.RewardsBudgetExceeded
->>>>>>> c5727249
 
 
 def _replace_user_allocation(
