from typing import List, Tuple, Protocol, runtime_checkable

from app import exceptions
from app.context.manager import Context
from app.engine.projects.rewards import ProjectRewardDTO
from app.exceptions import InvalidSignature
from app.extensions import db
from app.infrastructure import database
<<<<<<< HEAD
from app.modules.dto import AllocationDTO
from app.modules.user.allocations import core
from app.modules.user.allocations.service.saved import SavedUserAllocations
=======
from app.modules.common.signature import (
    verify_signed_message,
    encode_for_signing,
    EncodingStandardFor,
)
from app.legacy.crypto.eip712 import build_allocations_eip712_structure
from app.modules.common.verifier import Verifier
from app.modules.dto import AllocationDTO, UserAllocationRequestPayload
from app.modules.user.allocations import core
from app.modules.user.allocations.service.saved import SavedUserAllocations
from app.pydantic import Model
>>>>>>> c5727249


@runtime_checkable
class OctantRewards(Protocol):
    def get_matched_rewards(self, context: Context) -> int:
        ...


<<<<<<< HEAD
class PendingUserAllocations(SavedUserAllocations):
=======
@runtime_checkable
class UserBudgetProtocol(Protocol):
    def get_budget(self, context: Context, user_address: str) -> int:
        ...


@runtime_checkable
class GetPatronsAddressesProtocol(Protocol):
    def get_all_patrons_addresses(self, context: Context) -> List[str]:
        ...


class PendingUserAllocationsVerifier(Verifier, Model):
    user_budgets: UserBudgetProtocol
    patrons_mode: GetPatronsAddressesProtocol

    def _verify_logic(self, context: Context, **kwargs):
        user_address, payload, expected_nonce = (
            kwargs["user_address"],
            kwargs["payload"],
            kwargs["expected_nonce"],
        )
        user_budget = self.user_budgets.get_budget(context, user_address)
        patrons = self.patrons_mode.get_all_patrons_addresses(context)

        core.verify_user_allocation_request(
            context, payload, user_address, expected_nonce, user_budget, patrons
        )

    def _verify_signature(self, _: Context, **kwargs):
        user_address, signature = kwargs["user_address"], kwargs["payload"].signature
        eip712_encoded = build_allocations_eip712_structure(kwargs["payload"].payload)
        encoded_msg = encode_for_signing(EncodingStandardFor.DATA, eip712_encoded)
        if not verify_signed_message(user_address, encoded_msg, signature):
            raise InvalidSignature(user_address, signature)


class PendingUserAllocations(SavedUserAllocations, Model):
>>>>>>> c5727249
    octant_rewards: OctantRewards
    verifier: Verifier

<<<<<<< HEAD
=======
    def allocate(
        self,
        context: Context,
        user_address: str,
        payload: UserAllocationRequestPayload,
        **kwargs
    ) -> str:
        expected_nonce = self.get_user_next_nonce(user_address)
        self.verifier.verify(
            context,
            user_address=user_address,
            payload=payload,
            expected_nonce=expected_nonce,
            **kwargs
        )

        self.revoke_previous_allocation(context, user_address)

        user = database.user.get_by_address(user_address)
        user.allocation_nonce = expected_nonce
        database.allocations.store_allocation_request(
            user_address, context.epoch_details.epoch_num, payload, **kwargs
        )

        db.session.commit()

        return user_address

>>>>>>> c5727249
    def simulate_allocation(
        self,
        context: Context,
        user_allocations: List[AllocationDTO],
        user_address: str,
    ) -> Tuple[float, int, List[ProjectRewardDTO]]:
        projects_settings = context.epoch_settings.project
        projects = context.projects_details.projects
        matched_rewards = self.octant_rewards.get_matched_rewards(context)
        all_allocations_before = database.allocations.get_all(
            context.epoch_details.epoch_num
        )

        return core.simulate_allocation(
            projects_settings,
            all_allocations_before,
            user_allocations,
            user_address,
            projects,
            matched_rewards,
        )

    def revoke_previous_allocation(self, context: Context, user_address: str):
        user = database.user.get_by_address(user_address)
        if user is None:
            raise exceptions.UserNotFound

        database.allocations.soft_delete_all_by_epoch_and_user_id(
            context.epoch_details.epoch_num, user.id
        )<|MERGE_RESOLUTION|>--- conflicted
+++ resolved
@@ -6,11 +6,6 @@
 from app.exceptions import InvalidSignature
 from app.extensions import db
 from app.infrastructure import database
-<<<<<<< HEAD
-from app.modules.dto import AllocationDTO
-from app.modules.user.allocations import core
-from app.modules.user.allocations.service.saved import SavedUserAllocations
-=======
 from app.modules.common.signature import (
     verify_signed_message,
     encode_for_signing,
@@ -22,7 +17,6 @@
 from app.modules.user.allocations import core
 from app.modules.user.allocations.service.saved import SavedUserAllocations
 from app.pydantic import Model
->>>>>>> c5727249
 
 
 @runtime_checkable
@@ -31,9 +25,6 @@
         ...
 
 
-<<<<<<< HEAD
-class PendingUserAllocations(SavedUserAllocations):
-=======
 @runtime_checkable
 class UserBudgetProtocol(Protocol):
     def get_budget(self, context: Context, user_address: str) -> int:
@@ -72,12 +63,9 @@
 
 
 class PendingUserAllocations(SavedUserAllocations, Model):
->>>>>>> c5727249
     octant_rewards: OctantRewards
     verifier: Verifier
 
-<<<<<<< HEAD
-=======
     def allocate(
         self,
         context: Context,
@@ -106,7 +94,6 @@
 
         return user_address
 
->>>>>>> c5727249
     def simulate_allocation(
         self,
         context: Context,
