--- conflicted
+++ resolved
@@ -17,16 +17,13 @@
 )
 from app.infrastructure.sablier.events import (
     get_all_streams_history,
+)
+from app.infrastructure.sablier.events import (
     get_user_events_history,
 )
 from app.modules.common.sablier_events_mapper import process_to_locks_and_unlocks
 from app.modules.user.events_generator.core import unify_deposit_balances
 from app.pydantic import Model
-from app.infrastructure.sablier.events import (
-    get_all_events_history,
-    get_user_events_history,
-)
-from app.modules.common.sablier_events_mapper import process_to_locks_and_unlocks
 
 
 class DbAndGraphEventsGenerator(Model):
@@ -61,12 +58,6 @@
         )[0]
         events += mapped_events.locks + mapped_events.unlocks
 
-        sablier_events = get_user_events_history(user_address)
-        mapped_events = process_to_locks_and_unlocks(
-            sablier_events, from_timestamp=start, to_timestamp=end
-        )
-        events += mapped_events.locks + mapped_events.unlocks
-
         events = list(map(DepositEvent.from_dict, events))
         sorted_events = sorted(events, key=attrgetter("timestamp"))
 
@@ -93,7 +84,6 @@
         end = context.epoch_details.end_sec
         epoch_start_events = self._get_epoch_start_deposits(epoch_num, start)
 
-<<<<<<< HEAD
         sablier_streams = get_all_streams_history()
         mapped_streams = process_to_locks_and_unlocks(
             sablier_streams, from_timestamp=start, to_timestamp=end
@@ -101,14 +91,6 @@
         epoch_events = []
         for mapped_events in mapped_streams:
             epoch_events += mapped_events.locks + mapped_events.unlocks
-=======
-        sablier_events = get_all_events_history()
-        mapped_events = process_to_locks_and_unlocks(
-            sablier_events, from_timestamp=start, to_timestamp=end
-        )
-
-        epoch_events = mapped_events.locks + mapped_events.unlocks
->>>>>>> 76943bb3
         epoch_events += get_locks_by_timestamp_range(start, end)
         epoch_events += get_unlocks_by_timestamp_range(start, end)
 
