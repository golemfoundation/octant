--- conflicted
+++ resolved
@@ -5,11 +5,7 @@
 
 from dataclass_wizard import JSONWizard
 
-<<<<<<< HEAD
-from app.engine.projects.rewards import AllocationPayload
-=======
 from app.engine.projects.rewards import AllocationItem
->>>>>>> c5727249
 
 from app.engine.user.effective_deposit import UserDeposit
 from app.modules.snapshots.pending import UserBudgetInfo
@@ -65,13 +61,6 @@
     rewards: OctantRewardsDTO
     user_deposits: List[UserDeposit]
     user_budgets: List[UserBudgetInfo]
-<<<<<<< HEAD
-
-
-@dataclass(frozen=True)
-class AllocationDTO(AllocationPayload, JSONWizard):
-    user_address: Optional[str] = None
-=======
 
 
 @dataclass(frozen=True)
@@ -96,7 +85,6 @@
     donor: str
     amount: int
     proposal: str
->>>>>>> c5727249
 
 
 class WithdrawalStatus(StrEnum):
@@ -109,13 +97,9 @@
     epoch: int
     amount: int
     proof: list[str]
-<<<<<<< HEAD
-    status: WithdrawalStatus
-=======
     status: WithdrawalStatus
 
 
 class SignatureOpType(StrEnum):
     TOS = "tos"
-    ALLOCATION = "allocation"
->>>>>>> c5727249
+    ALLOCATION = "allocation"