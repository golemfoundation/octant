from typing import Protocol

import app.modules.staking.proceeds.service.aggregated as aggregated
import app.modules.staking.proceeds.service.contract_balance as contract_balance
<<<<<<< HEAD
=======
from app.modules.dto import SignatureOpType
from app.modules.history.service.full import FullHistory
>>>>>>> c5727249
from app.modules.modules_factory.protocols import (
    OctantRewards,
    UserEffectiveDeposits,
    TotalEffectiveDeposits,
    HistoryService,
    MultisigSignatures,
    UserTos,
)
from app.modules.modules_factory.protocols import SimulatePendingSnapshots
<<<<<<< HEAD
=======
from app.modules.multisig_signatures.service.offchain import OffchainMultisigSignatures
>>>>>>> c5727249
from app.modules.octant_rewards.service.calculated import CalculatedOctantRewards
from app.modules.snapshots.pending.service.simulated import SimulatedPendingSnapshots
from app.modules.staking.proceeds.service.estimated import EstimatedStakingProceeds
from app.modules.user.allocations.service.saved import SavedUserAllocations
from app.modules.user.deposits.service.calculated import CalculatedUserDeposits
from app.modules.user.events_generator.service.db_and_graph import (
    DbAndGraphEventsGenerator,
)
from app.modules.user.patron_mode.service.events_based import EventsBasedUserPatronMode
from app.modules.user.tos.service.initial import InitialUserTos, InitialUserTosVerifier
from app.modules.withdrawals.service.finalized import FinalizedWithdrawals
from app.pydantic import Model
from app.shared.blockchain_types import compare_blockchain_types, ChainTypes


class CurrentUserDeposits(UserEffectiveDeposits, TotalEffectiveDeposits, Protocol):
    pass


class CurrentServices(Model):
    user_allocations_service: SavedUserAllocations
    user_deposits_service: CurrentUserDeposits
    user_tos_service: UserTos
    octant_rewards_service: OctantRewards
<<<<<<< HEAD
    simulated_pending_snapshot_service: SimulatePendingSnapshots

    @staticmethod
    def _prepare_simulation_data(
        chain_id: int, user_deposits: CalculatedUserDeposits
    ) -> CalculatedOctantRewards:
        is_mainnet = compare_blockchain_types(chain_id, ChainTypes.MAINNET)

=======
    history_service: HistoryService
    simulated_pending_snapshot_service: SimulatePendingSnapshots
    multisig_signatures_service: MultisigSignatures

    @staticmethod
    def _prepare_simulation_data(
        is_mainnet: bool, user_deposits: CalculatedUserDeposits
    ) -> CalculatedOctantRewards:
>>>>>>> c5727249
        octant_rewards = CalculatedOctantRewards(
            staking_proceeds=aggregated.AggregatedStakingProceeds()
            if is_mainnet
            else contract_balance.ContractBalanceStakingProceeds(),
            effective_deposits=user_deposits,
        )

        return octant_rewards

    @staticmethod
    def create(chain_id: int) -> "CurrentServices":
        user_deposits = CalculatedUserDeposits(
            events_generator=DbAndGraphEventsGenerator()
        )
<<<<<<< HEAD
        octant_rewards = CurrentServices._prepare_simulation_data(
            chain_id, user_deposits
=======

        is_mainnet = compare_blockchain_types(chain_id, ChainTypes.MAINNET)

        octant_rewards = CurrentServices._prepare_simulation_data(
            is_mainnet, user_deposits
>>>>>>> c5727249
        )
        simulated_pending_snapshot_service = SimulatedPendingSnapshots(
            effective_deposits=user_deposits, octant_rewards=octant_rewards
        )
<<<<<<< HEAD
=======
        user_allocations = SavedUserAllocations()
        user_withdrawals = FinalizedWithdrawals()
        tos_verifier = InitialUserTosVerifier()
        user_tos = InitialUserTos(verifier=tos_verifier)
        patron_donations = EventsBasedUserPatronMode()
        history = FullHistory(
            user_deposits=user_deposits,
            user_allocations=user_allocations,
            user_withdrawals=user_withdrawals,
            patron_donations=patron_donations,
        )

        multisig_signatures = OffchainMultisigSignatures(
            verifiers={SignatureOpType.TOS: tos_verifier}, is_mainnet=is_mainnet
        )
>>>>>>> c5727249
        return CurrentServices(
            user_allocations_service=user_allocations,
            user_deposits_service=user_deposits,
            octant_rewards_service=CalculatedOctantRewards(
                staking_proceeds=EstimatedStakingProceeds(),
                effective_deposits=user_deposits,
            ),
<<<<<<< HEAD
            simulated_pending_snapshot_service=simulated_pending_snapshot_service,
=======
            history_service=history,
            simulated_pending_snapshot_service=simulated_pending_snapshot_service,
            multisig_signatures_service=multisig_signatures,
            user_tos_service=user_tos,
>>>>>>> c5727249
        )<|MERGE_RESOLUTION|>--- conflicted
+++ resolved
@@ -2,11 +2,8 @@
 
 import app.modules.staking.proceeds.service.aggregated as aggregated
 import app.modules.staking.proceeds.service.contract_balance as contract_balance
-<<<<<<< HEAD
-=======
 from app.modules.dto import SignatureOpType
 from app.modules.history.service.full import FullHistory
->>>>>>> c5727249
 from app.modules.modules_factory.protocols import (
     OctantRewards,
     UserEffectiveDeposits,
@@ -16,10 +13,7 @@
     UserTos,
 )
 from app.modules.modules_factory.protocols import SimulatePendingSnapshots
-<<<<<<< HEAD
-=======
 from app.modules.multisig_signatures.service.offchain import OffchainMultisigSignatures
->>>>>>> c5727249
 from app.modules.octant_rewards.service.calculated import CalculatedOctantRewards
 from app.modules.snapshots.pending.service.simulated import SimulatedPendingSnapshots
 from app.modules.staking.proceeds.service.estimated import EstimatedStakingProceeds
@@ -44,16 +38,6 @@
     user_deposits_service: CurrentUserDeposits
     user_tos_service: UserTos
     octant_rewards_service: OctantRewards
-<<<<<<< HEAD
-    simulated_pending_snapshot_service: SimulatePendingSnapshots
-
-    @staticmethod
-    def _prepare_simulation_data(
-        chain_id: int, user_deposits: CalculatedUserDeposits
-    ) -> CalculatedOctantRewards:
-        is_mainnet = compare_blockchain_types(chain_id, ChainTypes.MAINNET)
-
-=======
     history_service: HistoryService
     simulated_pending_snapshot_service: SimulatePendingSnapshots
     multisig_signatures_service: MultisigSignatures
@@ -62,7 +46,6 @@
     def _prepare_simulation_data(
         is_mainnet: bool, user_deposits: CalculatedUserDeposits
     ) -> CalculatedOctantRewards:
->>>>>>> c5727249
         octant_rewards = CalculatedOctantRewards(
             staking_proceeds=aggregated.AggregatedStakingProceeds()
             if is_mainnet
@@ -77,22 +60,15 @@
         user_deposits = CalculatedUserDeposits(
             events_generator=DbAndGraphEventsGenerator()
         )
-<<<<<<< HEAD
-        octant_rewards = CurrentServices._prepare_simulation_data(
-            chain_id, user_deposits
-=======
 
         is_mainnet = compare_blockchain_types(chain_id, ChainTypes.MAINNET)
 
         octant_rewards = CurrentServices._prepare_simulation_data(
             is_mainnet, user_deposits
->>>>>>> c5727249
         )
         simulated_pending_snapshot_service = SimulatedPendingSnapshots(
             effective_deposits=user_deposits, octant_rewards=octant_rewards
         )
-<<<<<<< HEAD
-=======
         user_allocations = SavedUserAllocations()
         user_withdrawals = FinalizedWithdrawals()
         tos_verifier = InitialUserTosVerifier()
@@ -108,7 +84,6 @@
         multisig_signatures = OffchainMultisigSignatures(
             verifiers={SignatureOpType.TOS: tos_verifier}, is_mainnet=is_mainnet
         )
->>>>>>> c5727249
         return CurrentServices(
             user_allocations_service=user_allocations,
             user_deposits_service=user_deposits,
@@ -116,12 +91,8 @@
                 staking_proceeds=EstimatedStakingProceeds(),
                 effective_deposits=user_deposits,
             ),
-<<<<<<< HEAD
-            simulated_pending_snapshot_service=simulated_pending_snapshot_service,
-=======
             history_service=history,
             simulated_pending_snapshot_service=simulated_pending_snapshot_service,
             multisig_signatures_service=multisig_signatures,
             user_tos_service=user_tos,
->>>>>>> c5727249
         )