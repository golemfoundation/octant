--- conflicted
+++ resolved
@@ -11,15 +11,10 @@
     UserBudgets,
     CreateFinalizedSnapshots,
     WithdrawalsService,
-<<<<<<< HEAD
-)
-from app.modules.octant_rewards.service.pending import PendingOctantRewards
-=======
     SavedProjectRewardsService,
 )
 from app.modules.octant_rewards.service.pending import PendingOctantRewards
 from app.modules.project_rewards.service.saved import SavedProjectRewards
->>>>>>> c5727249
 from app.modules.snapshots.finalized.service.finalizing import FinalizingSnapshots
 from app.modules.user.allocations.service.saved import SavedUserAllocations
 from app.modules.user.budgets.service.saved import SavedUserBudgets
@@ -47,10 +42,7 @@
     user_rewards_service: UserRewards
     finalized_snapshots_service: CreateFinalizedSnapshots
     withdrawals_service: WithdrawalsService
-<<<<<<< HEAD
-=======
     project_rewards_service: SavedProjectRewardsService
->>>>>>> c5727249
 
     @staticmethod
     def create() -> "FinalizingServices":
@@ -79,8 +71,5 @@
             user_rewards_service=user_rewards,
             finalized_snapshots_service=finalized_snapshots_service,
             withdrawals_service=withdrawals_service,
-<<<<<<< HEAD
-=======
             project_rewards_service=SavedProjectRewards(),
->>>>>>> c5727249
         )