from typing import Protocol

from app.modules.modules_factory.protocols import (
    OctantRewards,
    DonorsAddresses,
    GetUserAllocationsProtocol,
    UserPatronMode,
    UserRewards,
    UserEffectiveDeposits,
    TotalEffectiveDeposits,
    Leverage,
    UserBudgets,
    WithdrawalsService,
<<<<<<< HEAD
=======
    SavedProjectRewardsService,
>>>>>>> c5727249
)
from app.modules.octant_rewards.service.finalized import FinalizedOctantRewards
from app.modules.project_rewards.service.saved import SavedProjectRewards
from app.modules.user.allocations.service.saved import SavedUserAllocations
from app.modules.user.budgets.service.saved import SavedUserBudgets
from app.modules.user.deposits.service.saved import SavedUserDeposits
from app.modules.user.patron_mode.service.events_based import EventsBasedUserPatronMode
from app.modules.user.rewards.service.saved import SavedUserRewards
from app.modules.withdrawals.service.finalized import FinalizedWithdrawals
from app.pydantic import Model


class FinalizedOctantRewardsProtocol(OctantRewards, Leverage, Protocol):
    pass


class FinalizedUserDeposits(UserEffectiveDeposits, TotalEffectiveDeposits, Protocol):
    pass


class FinalizedUserAllocationsProtocol(
    DonorsAddresses, GetUserAllocationsProtocol, Protocol
):
    pass


class FinalizedServices(Model):
    user_deposits_service: FinalizedUserDeposits
    octant_rewards_service: FinalizedOctantRewardsProtocol
    user_allocations_service: FinalizedUserAllocationsProtocol
    user_patron_mode_service: UserPatronMode
    user_budgets_service: UserBudgets
    user_rewards_service: UserRewards
    withdrawals_service: WithdrawalsService
<<<<<<< HEAD
=======
    project_rewards_service: SavedProjectRewardsService
>>>>>>> c5727249

    @staticmethod
    def create() -> "FinalizedServices":
        events_based_patron_mode = EventsBasedUserPatronMode()
        saved_user_allocations = SavedUserAllocations()
        saved_user_budgets = SavedUserBudgets()
        user_rewards = SavedUserRewards(
            user_budgets=saved_user_budgets,
            patrons_mode=events_based_patron_mode,
            allocations=saved_user_allocations,
        )
        withdrawals_service = FinalizedWithdrawals(user_rewards=user_rewards)

        return FinalizedServices(
            user_deposits_service=SavedUserDeposits(),
            octant_rewards_service=FinalizedOctantRewards(),
            user_allocations_service=saved_user_allocations,
            user_patron_mode_service=events_based_patron_mode,
            user_budgets_service=saved_user_budgets,
            user_rewards_service=user_rewards,
            withdrawals_service=withdrawals_service,
<<<<<<< HEAD
=======
            project_rewards_service=SavedProjectRewards(),
>>>>>>> c5727249
        )<|MERGE_RESOLUTION|>--- conflicted
+++ resolved
@@ -11,10 +11,7 @@
     Leverage,
     UserBudgets,
     WithdrawalsService,
-<<<<<<< HEAD
-=======
     SavedProjectRewardsService,
->>>>>>> c5727249
 )
 from app.modules.octant_rewards.service.finalized import FinalizedOctantRewards
 from app.modules.project_rewards.service.saved import SavedProjectRewards
@@ -49,10 +46,7 @@
     user_budgets_service: UserBudgets
     user_rewards_service: UserRewards
     withdrawals_service: WithdrawalsService
-<<<<<<< HEAD
-=======
     project_rewards_service: SavedProjectRewardsService
->>>>>>> c5727249
 
     @staticmethod
     def create() -> "FinalizedServices":
@@ -74,8 +68,5 @@
             user_budgets_service=saved_user_budgets,
             user_rewards_service=user_rewards,
             withdrawals_service=withdrawals_service,
-<<<<<<< HEAD
-=======
             project_rewards_service=SavedProjectRewards(),
->>>>>>> c5727249
         )