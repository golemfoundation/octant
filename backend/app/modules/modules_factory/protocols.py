from typing import Protocol, List, Dict, Tuple, runtime_checkable

from app.context.manager import Context
from app.engine.projects.rewards import ProjectRewardDTO, ProjectRewardsResult
from app.engine.user.effective_deposit import UserDeposit
from app.modules.dto import (
    OctantRewardsDTO,
    AllocationDTO,
    FinalizedSnapshotDTO,
    PendingSnapshotDTO,
    WithdrawableEth,
)
from app.modules.history.dto import UserHistoryDTO


@runtime_checkable
class OctantRewards(Protocol):
    def get_octant_rewards(self, context: Context) -> OctantRewardsDTO:
        ...


@runtime_checkable
class Leverage(Protocol):
    def get_leverage(self, context: Context) -> float:
        ...


@runtime_checkable
class UserEffectiveDeposits(Protocol):
    def get_user_effective_deposit(self, context: Context, user_address: str) -> int:
        ...


@runtime_checkable
class TotalEffectiveDeposits(Protocol):
    def get_total_effective_deposit(self, context: Context) -> int:
        ...


@runtime_checkable
class AllUserEffectiveDeposits(Protocol):
    def get_all_effective_deposits(
        self, context: Context
    ) -> Tuple[List[UserDeposit], int]:
        ...


@runtime_checkable
class DonorsAddresses(Protocol):
    def get_all_donors_addresses(self, context: Context) -> List[str]:
        ...


@runtime_checkable
class SimulateAllocation(Protocol):
    def simulate_allocation(
        self,
        context: Context,
        user_allocations: List[AllocationDTO],
        user_address: str,
    ) -> Tuple[float, List[ProjectRewardDTO]]:
        ...


@runtime_checkable
class UserPatronMode(Protocol):
    def get_all_patrons_addresses(self, context: Context) -> List[str]:
        ...


@runtime_checkable
class UserBudgets(Protocol):
    def get_all_budgets(self, context: Context) -> Dict[str, int]:
        ...

    def get_budget(self, context: Context, user_address: str) -> int:
        ...


@runtime_checkable
class UserRewards(Protocol):
    def get_unused_rewards(self, context: Context) -> Dict[str, int]:
        ...


@runtime_checkable
class PendingSnapshots(Protocol):
    def create_pending_epoch_snapshot(self, context: Context) -> int:
        ...


@runtime_checkable
class CreateFinalizedSnapshots(Protocol):
    def create_finalized_epoch_snapshot(self, context: Context) -> int:
        ...


@runtime_checkable
class SimulateFinalizedSnapshots(Protocol):
    def simulate_finalized_epoch_snapshot(
        self, context: Context
    ) -> FinalizedSnapshotDTO:
        ...


@runtime_checkable
class SimulatePendingSnapshots(Protocol):
    def simulate_pending_epoch_snapshot(self, context: Context) -> PendingSnapshotDTO:
        ...


@runtime_checkable
class WithdrawalsService(Protocol):
    def get_withdrawable_eth(
        self, context: Context, address: str
    ) -> list[WithdrawableEth]:
        ...


@runtime_checkable
<<<<<<< HEAD
class EstimatedProjectRewardsService(Protocol):
    def get_project_rewards(self, context: Context) -> ProjectRewardsResult:
=======
class HistoryService(Protocol):
    def get_user_history(
        self, context: Context, user_address: str, cursor: str = None, limit: int = 20
    ) -> UserHistoryDTO:
>>>>>>> da6152dd
        ...<|MERGE_RESOLUTION|>--- conflicted
+++ resolved
@@ -118,13 +118,13 @@
 
 
 @runtime_checkable
-<<<<<<< HEAD
 class EstimatedProjectRewardsService(Protocol):
     def get_project_rewards(self, context: Context) -> ProjectRewardsResult:
-=======
+      ...
+
+@runtime_checkable
 class HistoryService(Protocol):
     def get_user_history(
         self, context: Context, user_address: str, cursor: str = None, limit: int = 20
     ) -> UserHistoryDTO:
->>>>>>> da6152dd
         ...