--- conflicted
+++ resolved
@@ -5,13 +5,6 @@
 from app.engine.user.effective_deposit import UserDeposit
 from app.modules.dto import (
     OctantRewardsDTO,
-<<<<<<< HEAD
-    AllocationDTO,
-    FinalizedSnapshotDTO,
-    PendingSnapshotDTO,
-    WithdrawableEth,
-)
-=======
     AccountFundsDTO,
     AllocationDTO,
     ProposalDonationDTO,
@@ -23,7 +16,6 @@
 )
 from app.modules.history.dto import UserHistoryDTO
 from app.modules.multisig_signatures.dto import Signature
->>>>>>> c5727249
 
 
 @runtime_checkable
@@ -154,8 +146,6 @@
     def get_withdrawable_eth(
         self, context: Context, address: str
     ) -> list[WithdrawableEth]:
-<<<<<<< HEAD
-=======
         ...
 
 
@@ -216,5 +206,4 @@
         consent_signature: str,
         ip_address: str,
     ):
->>>>>>> c5727249
         ...