--- conflicted
+++ resolved
@@ -25,8 +25,4 @@
 def get_all_uqs(epoch_num: int) -> List[Tuple[str, Decimal]]:
     context = epoch_context(epoch_num)
     service = get_services(context.epoch_state).uniqueness_quotients
-<<<<<<< HEAD
-    return service.get_all(context)
-=======
-    return service.get_all_uqs(epoch_num)
->>>>>>> 061ba2e4
+    return service.get_all_uqs(epoch_num)