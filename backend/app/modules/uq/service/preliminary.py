--- conflicted
+++ resolved
@@ -5,11 +5,7 @@
 from app.context.manager import Context
 from app.infrastructure.database.uniqueness_quotient import (
     get_uq_by_address,
-<<<<<<< HEAD
-    list_all_uqs_by_epoch,
-=======
     get_all_uqs_by_epoch,
->>>>>>> 061ba2e4
     save_uq_from_address,
 )
 from app.modules.uq.core import calculate_uq
@@ -66,13 +62,6 @@
             return 0.0
         return antisybil_status[0]
 
-<<<<<<< HEAD
-    def get_all(self, context: Context) -> List[Tuple[str, Decimal]]:
-        epoch_num = context.epoch_details.epoch_num
-
-        all_uqs = list_all_uqs_by_epoch(epoch_num)
-=======
     def get_all_uqs(self, epoch_num: int) -> List[Tuple[str, Decimal]]:
         all_uqs = get_all_uqs_by_epoch(epoch_num)
->>>>>>> 061ba2e4
         return [(uq.user.address, uq.validated_score) for uq in all_uqs]