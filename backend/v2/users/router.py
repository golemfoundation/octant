--- conflicted
+++ resolved
@@ -1,7 +1,6 @@
 from datetime import timezone
 from fastapi import APIRouter, Response
 
-<<<<<<< HEAD
 from app.exceptions import AddressAlreadyDelegated, InvalidEpoch
 from v2.delegations.dependencies import GetDelegationService
 from v2.uniqueness_quotients.repositories import (
@@ -15,23 +14,14 @@
     GetUQScoreGetter,
 )
 from v2.core.dependencies import GetCurrentDatetime, GetSession
-=======
-from app.exceptions import InvalidEpoch
-from v2.uniqueness_quotients.repositories import get_all_uqs_by_epoch
-from v2.core.types import Address
-from v2.uniqueness_quotients.dependencies import GetUQScoreGetter
-from v2.core.dependencies import GetSession
->>>>>>> 975e8fb8
+
 from v2.user_patron_mode.repositories import (
     get_all_patrons_at_timestamp,
     get_budgets_by_users_addresses_and_epoch,
 )
 from v2.users.schemas import (
     AllUsersUQResponseV1,
-<<<<<<< HEAD
     AntisybilStatusResponseV1,
-=======
->>>>>>> 975e8fb8
     EpochPatronsResponseV1,
     UQResponseV1,
     UserUQResponseV1,
@@ -109,7 +99,6 @@
             )
             for uq in all_uqs
         ]
-<<<<<<< HEAD
     )
 
 
@@ -183,6 +172,4 @@
 
     await add_gp_stamps(
         session, user_address, gc_score.score, gc_score.expires_at, gc_score.stamps
-=======
->>>>>>> 975e8fb8
     )