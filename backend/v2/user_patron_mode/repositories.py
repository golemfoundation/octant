from datetime import datetime, timezone

from app.infrastructure.database.models import Budget, PatronModeEvent, User
from sqlalchemy import Numeric, cast, func
from sqlalchemy.ext.asyncio import AsyncSession
from sqlalchemy.future import select
from v2.core.types import Address, BigInteger
from v2.users.repositories import get_user_by_address
from v2.core.transformers import transform_to_checksum_address


async def get_all_patrons_at_timestamp(
    session: AsyncSession, dt: datetime
) -> list[Address]:
    """
    Get all the user addresses that at given timestamp have patron_mode_enabled=True.
    """

    results = await session.execute(
        select(PatronModeEvent.user_address)
        .filter(PatronModeEvent.created_at <= dt)
        .group_by(PatronModeEvent.user_address)
        .having(
            func.max(PatronModeEvent.created_at).filter(
                PatronModeEvent.patron_mode_enabled
            )
            == func.max(PatronModeEvent.created_at)
        )
    )

    return [transform_to_checksum_address(row[0]) for row in results.all()]


async def get_budget_sum_by_users_addresses_and_epoch(
    session: AsyncSession, users_addresses: list[str], epoch_number: int
) -> int:
    """
    Sum the budgets of given users for a given epoch.
    """
    result = await session.execute(
        select(func.sum(cast(Budget.budget, Numeric)))
        .join(User)
        .filter(User.address.in_(users_addresses), Budget.epoch == epoch_number)
    )
    total_budget = result.scalar()

    if total_budget is None:
        return 0

    return int(total_budget)


async def get_patrons_rewards(
    session: AsyncSession, finalized_timestamp: datetime, epoch_number: int
) -> int:
    """
    Patron rewards are the sum of budgets of all patrons for a given epoch.
    """

    patrons = await get_all_patrons_at_timestamp(session, finalized_timestamp)
    return await get_budget_sum_by_users_addresses_and_epoch(
        session, patrons, epoch_number
    )


async def get_budget_by_user_address_and_epoch(
    session: AsyncSession, user_address: Address, epoch: int
) -> int | None:
    """
    Get the budget of a user for a given epoch.
    """

    user = await get_user_by_address(session, user_address)
    if user is None:
        return None

    result = await session.execute(
        select(Budget.budget)
        .filter(Budget.user_id == user.id)
        .filter(Budget.epoch == epoch)
    )

    budget = result.scalar()

    if budget is None:
        return None

    return int(budget)


async def get_all_users_budgets_by_epoch(
    session: AsyncSession, epoch_number: int
) -> dict[Address, BigInteger]:
    """
    Get all budgets for a given epoch.
    """
    results = await session.execute(
        select(Budget.budget, User.address)
        .join(Budget.user)
        .where(Budget.epoch == epoch_number)
        .order_by(User.address)
    )
    return {
        transform_to_checksum_address(row.address): int(row.budget)
        for row in results.all()
    }


async def user_is_patron_with_budget(
    session: AsyncSession,
    user_address: Address,
    epoch_number: int,
    finalized_timestamp: datetime,
) -> bool:
    """
    Check if a user is a patron with a budget for a given epoch.
    """

    patrons = await get_all_patrons_at_timestamp(session, finalized_timestamp)
    if user_address not in patrons:
        return False

    budget = await get_budget_by_user_address_and_epoch(
        session, user_address, epoch_number
    )
    return budget is not None


async def get_budgets_by_users_addresses_and_epoch(
    session: AsyncSession, users_addresses: list[Address], epoch_number: int
) -> dict[Address, BigInteger]:
    """
    Get all budgets for a given epoch.
    """

    results = await session.execute(
        select(Budget.budget, User.address)
        .join(User)
        .where(User.address.in_(users_addresses), Budget.epoch == epoch_number)
        .order_by(User.address)
    )
    return {
        transform_to_checksum_address(row.address): int(row.budget)
        for row in results.all()
    }


async def get_user_patron_mode_status(
    session: AsyncSession, user_address: Address
) -> bool:
    """
    Get the patron mode (based on the last event) status for a given user.
    """

    result = await session.scalar(
        select(PatronModeEvent.patron_mode_enabled)
        .filter(PatronModeEvent.user_address == user_address)
        .order_by(PatronModeEvent.created_at.desc())
        .limit(1)
    )

    return bool(result)


async def toggle_patron_mode(
    session: AsyncSession, user_address: Address, created_at: datetime
) -> bool:
    """
    Toggle the patron mode status for a given user.
    """

    current_status = await get_user_patron_mode_status(session, user_address)
    next_status = not current_status

    new_event = PatronModeEvent(
        user_address=user_address,
        patron_mode_enabled=next_status,
<<<<<<< HEAD
        created_at=created_at,
=======
        created_at=created_at.astimezone(timezone.utc).replace(tzinfo=None),
>>>>>>> 6945dd9e
    )
    session.add(new_event)

    return next_status<|MERGE_RESOLUTION|>--- conflicted
+++ resolved
@@ -175,11 +175,7 @@
     new_event = PatronModeEvent(
         user_address=user_address,
         patron_mode_enabled=next_status,
-<<<<<<< HEAD
         created_at=created_at,
-=======
-        created_at=created_at.astimezone(timezone.utc).replace(tzinfo=None),
->>>>>>> 6945dd9e
     )
     session.add(new_event)
 
