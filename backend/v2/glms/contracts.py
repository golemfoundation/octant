from typing import Protocol

from v2.core.contracts import SmartContract


class AddressKey(Protocol):
    address: str
    key: str


class GLMContracts(SmartContract):
    async def transfer(
        self, sender: AddressKey, receiver_address: str, amount: int
    ) -> None:
        nonce = await self.w3.eth.get_transaction_count(sender)
        transaction = self.contract.functions.transfer(
            receiver_address, amount
        ).build_transaction({"from": sender.address, "nonce": nonce})
        signed_tx = self.w3.eth.account.sign_transaction(transaction, sender.key)
        await self.w3.eth.send_raw_transaction(signed_tx.rawTransaction)

    async def approve(self, owner: AddressKey, benefactor_address, wad: int):
        print("owner of lock: ", owner)
        print("owner address: ", owner.address)
        print("owner key: ", owner.key)
        print("benefactor of lock: ", benefactor_address)
        nonce = await self.w3.eth.get_transaction_count(owner.address)
        transaction = await self.contract.functions.approve(
            benefactor_address, wad
        ).build_transaction({"from": owner.address, "nonce": nonce})
        signed_tx = self.w3.eth.account.sign_transaction(transaction, owner.key)
        return await self.w3.eth.send_raw_transaction(signed_tx.rawTransaction)

<<<<<<< HEAD
    async def balance_of(self, owner: str) -> int:
        return await self.contract.functions.balanceOf(owner).call()

=======
>>>>>>> 5d5d16df

ERC20_ABI = [
    {
        "inputs": [],
        "name": "totalSupply",
        "outputs": [{"internalType": "uint256", "name": "", "type": "uint256"}],
        "stateMutability": "view",
        "type": "function",
    },
    {
        "inputs": [{"internalType": "address", "name": "account", "type": "address"}],
        "name": "balanceOf",
        "outputs": [{"internalType": "uint256", "name": "", "type": "uint256"}],
        "stateMutability": "view",
        "type": "function",
    },
    {
        "inputs": [
            {"internalType": "address", "name": "to", "type": "address"},
            {"internalType": "uint256", "name": "amount", "type": "uint256"},
        ],
        "name": "transfer",
        "outputs": [{"internalType": "bool", "name": "", "type": "bool"}],
        "stateMutability": "nonpayable",
        "type": "function",
    },
    {
        "inputs": [
            {"internalType": "address", "name": "usr", "type": "address"},
            {"internalType": "uint256", "name": "wad", "type": "uint256"},
        ],
        "name": "approve",
        "outputs": [{"internalType": "bool", "name": "", "type": "bool"}],
        "stateMutability": "nonpayable",
        "type": "function",
    },
]<|MERGE_RESOLUTION|>--- conflicted
+++ resolved
@@ -31,12 +31,9 @@
         signed_tx = self.w3.eth.account.sign_transaction(transaction, owner.key)
         return await self.w3.eth.send_raw_transaction(signed_tx.rawTransaction)
 
-<<<<<<< HEAD
     async def balance_of(self, owner: str) -> int:
         return await self.contract.functions.balanceOf(owner).call()
 
-=======
->>>>>>> 5d5d16df
 
 ERC20_ABI = [
     {
