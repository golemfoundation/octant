--- conflicted
+++ resolved
@@ -22,15 +22,9 @@
   image=$1
   dockerfile=$2
   context_dir=$3
-<<<<<<< HEAD
-  darwin_arm_args=$(if [[ $(uname -m) == 'arm64' ]]; then echo --platform linux/amd64 ; fi)
-
-  image_id=$(docker build ${darwin_arm_args} -q --tag "${DOCKER_IMAGE_PREFIX}/${image}:${DOCKER_TAG}" -f ${dockerfile} "${context_dir}")
-=======
   additional_params=${4:-""}
 
   image_id=$(docker build ${additional_params} -q --tag "${DOCKER_IMAGE_PREFIX}/${image}:${DOCKER_TAG}" -f ${dockerfile} "${context_dir}")
->>>>>>> c5727249
 
   echo "Created ${image} image ${image_id}"
 }
