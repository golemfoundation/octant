--- conflicted
+++ resolved
@@ -21,12 +21,7 @@
   if (currentAddresses == null) {
     return null;
   }
-<<<<<<< HEAD
-  // We assume we are in Epoch 1 and since the ProjectsMetadataPerEpoch entity doesn't exist for current Epoch, the projects addresses list is still empty
-  return [];
-=======
   return currentAddresses;
->>>>>>> 8c481037
 }
 
 function createNewProjectsMetadataPerEpoch(
