--- conflicted
+++ resolved
@@ -15,11 +15,7 @@
     namespace: $DEPLOYMENT_ID
   sources:
     - repoURL: 'https://gitlab.com/api/v4/projects/48137258/packages/helm/devel'
-<<<<<<< HEAD
-      targetRevision: 0.2.47
-=======
       targetRevision: 0.2.44
->>>>>>> 7e354441
       chart: octant
       helm:
         parameters:
