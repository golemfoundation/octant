{
  "name": "hexagon",
  "version": "1.0.0",
  "description": "The decentralised governance system from Golem Foundation",
  "main": "index.js",
  "scripts": {
    "build": "TS_NODE_TRANSPILE_ONLY=1 npx hardhat compile",
    "test": "TS_NODE_TRANSPILE_ONLY=1 npx hardhat test",
<<<<<<< HEAD
    "deploy:local": "npx hardhat deploy --tags local",
    "deploy:goerli": "npx hardhat --network goerli deploy --tags goerli",
    "deploy:zksync": "npx hardhat deploy-zksync --script deploy/zksync/deploy_allocations.ts",
    "verify:goerli": "hardhat --network goerli etherscan-verify --license UNLICENSED",
=======
    "compile": "npx hardhat compile",
>>>>>>> 0ed5b06e
    "format": "npx prettier --write 'contracts/**/*.sol'",
    "lint": "npx solhint 'contracts/**/*.sol'"
  },
  "repository": {
    "type": "git",
    "url": "git+https://gitlab.com/wildland/hexagon.git"
  },
  "keywords": [
    "governance",
    "staking"
  ],
  "author": "Golem Foundation Contributors <contact@golem.foundation>",
  "license": "GPL-3.0-only",
  "bugs": {
    "url": "https://gitlab.com/wildland/hexagon/issues"
  },
  "homepage": "https://wildland.io/",
  "devDependencies": {
    "@ethersproject/abi": "^5.4.7",
    "@ethersproject/providers": "^5.4.7",
    "@nomiclabs/hardhat-solhint": "^2.0.1",
    "@matterlabs/hardhat-zksync-deploy": "^0.4.0",
    "@matterlabs/hardhat-zksync-solc": "^0.3.9",
    "@openzeppelin/contracts": "^4.7.3",
    "@typechain/ethers-v5": "^10.1.0",
    "@typechain/hardhat": "^6.1.2",
    "@types/chai": "^4.2.0",
    "@types/mocha": "^9.1.0",
    "@types/node": ">=12.0.0",
    "chai": "^4.2.0",
    "chai-bignumber": "^3.0.0",
    "dotenv": "^10.0.0",
    "ethereum-waffle": "^3.4.4",
    "ethers": "^5.4.7",
    "hardhat": "^2.11.2",
    "hardhat-deploy": "^0.11.15",
    "hardhat-deploy-ethers": "^0.3.0-beta.13",
    "hardhat-gas-reporter": "^1.0.8",
    "prettier": "^2.7.1",
    "prettier-plugin-solidity": "^1.0.0-beta.24",
    "solidity-coverage": "^0.7.21",
    "ts-node": ">=8.0.0",
    "typechain": "^8.1.0",
    "typescript": "^4.8.3"
  },
  "dependencies": {
    "tslint": "^6.1.3",
    "typescript-formatter": "^7.2.2"
  }
}<|MERGE_RESOLUTION|>--- conflicted
+++ resolved
@@ -4,16 +4,12 @@
   "description": "The decentralised governance system from Golem Foundation",
   "main": "index.js",
   "scripts": {
-    "build": "TS_NODE_TRANSPILE_ONLY=1 npx hardhat compile",
+    "compile": "TS_NODE_TRANSPILE_ONLY=1 npx hardhat compile",
     "test": "TS_NODE_TRANSPILE_ONLY=1 npx hardhat test",
-<<<<<<< HEAD
     "deploy:local": "npx hardhat deploy --tags local",
     "deploy:goerli": "npx hardhat --network goerli deploy --tags goerli",
     "deploy:zksync": "npx hardhat deploy-zksync --script deploy/zksync/deploy_allocations.ts",
     "verify:goerli": "hardhat --network goerli etherscan-verify --license UNLICENSED",
-=======
-    "compile": "npx hardhat compile",
->>>>>>> 0ed5b06e
     "format": "npx prettier --write 'contracts/**/*.sol'",
     "lint": "npx solhint 'contracts/**/*.sol'"
   },
@@ -56,11 +52,9 @@
     "prettier-plugin-solidity": "^1.0.0-beta.24",
     "solidity-coverage": "^0.7.21",
     "ts-node": ">=8.0.0",
+    "tslint": "^6.1.3",
+    "typescript-formatter": "^7.2.2",
     "typechain": "^8.1.0",
     "typescript": "^4.8.3"
-  },
-  "dependencies": {
-    "tslint": "^6.1.3",
-    "typescript-formatter": "^7.2.2"
   }
 }