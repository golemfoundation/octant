{
  "name": "octant",
  "version": "1.0.0",
  "description": "The decentralised governance system from Golem Foundation",
  "scripts": {
    "eslint": "eslint './**/*.{js,jsx,ts,tsx}'",
    "eslint:fix": "yarn prettier && yarn eslint --fix",
    "prepare": "husky install",
    "prettier": "yarn prettier:js --loglevel silent && yarn prettier:ts --loglevel silent",
    "prettier:js": "yarn prettier:js:pure './**/*.{js,jsx}'",
    "prettier:js:pure": "prettier --write",
    "prettier:ts": "yarn prettier:ts:pure './**/*.{ts,tsx}'",
    "prettier:ts:pure": "prettier --parser typescript --write",
    "type-check": "tsc --noEmit true",
    "localenv:build-images": "./localenv/scripts/images.sh",
    "localenv:build-backend": "./localenv/scripts/images.sh backend",
    "localenv:build-anvil": "docker build --tag octant/anvil:latest -f localenv/anvil/Dockerfile localenv/anvil",
    "localenv:up": "docker compose -p localenv -f ./localenv/docker-compose.yaml -f ./localenv/localenv.yaml up",
    "localenv:down": "docker compose -p localenv -f ./localenv/docker-compose.yaml -f ./localenv/localenv.yaml down",
    "localenv:clean": "docker rm -v -f $(docker ps -qa --filter 'name=localenv') || true",
    "localenv:force-clean": "yarn localenv:clean",
    "localenv:reload": "yarn localenv:down && yarn localenv:build-images && yarn localenv:up",
    "apitest:up": "docker compose -p apitest -f ./localenv/docker-compose.yaml -f ./localenv/apitest.yaml up anvil ipfs graph-postgres graph-node multideployer",
    "apitest:down": "docker compose -p apitest -f ./localenv/docker-compose.yaml -f ./localenv/apitest.yaml down",
    "apitest:logs": "docker compose -p apitest -f ./localenv/docker-compose.yaml -f ./localenv/apitest.yaml logs",
    "apitest:run": "docker compose -p apitest -f ./localenv/docker-compose.yaml -f ./localenv/apitest.yaml run backend-apitest",
<<<<<<< HEAD
    "preapitest:up": "docker rm -v -f $(docker ps -qa --filter 'name=apitest') || true",
=======
    "apitest:clean": "docker rm -v -f $(docker ps -qa --filter 'name=apitest') || true",
    "preapitest:up": "yarn apitest:clean",
>>>>>>> e70c75c7
    "preapitest:run": "yarn localenv:build-backend"
  },
  "repository": {
    "type": "git",
    "url": "git+https://gitlab.com/wildland/octant.git"
  },
  "keywords": [
    "governance",
    "staking"
  ],
  "author": "Golem Foundation Contributors <contact@golem.foundation>",
  "license": "GPL-3.0",
  "bugs": {
    "url": "https://gitlab.com/wildland/octant/issues"
  },
  "homepage": "https://wildland.io/",
  "devDependencies": {
    "@typescript-eslint/eslint-plugin": "^5.49.0",
    "@typescript-eslint/parser": "^5.49.0",
    "eslint": "^8.32.0",
    "eslint-config-airbnb": "^19.0.4",
    "eslint-config-prettier": "^8.6.0",
    "eslint-plugin-chai-friendly": "^0.7.2",
    "eslint-plugin-import": "^2.27.5",
    "eslint-plugin-jest": "^27.2.1",
    "eslint-plugin-jsx-a11y": "^6.7.1",
    "eslint-plugin-no-only-tests": "^3.1.0",
    "eslint-plugin-prettier": "^4.2.1",
    "eslint-plugin-sort-keys-fix": "^1.1.2",
    "eslint-plugin-typescript-sort-keys": "^2.1.0",
    "husky": "^8.0.3",
    "lint-staged": "^13.1.0",
    "typescript": "5.0.2"
  }
}<|MERGE_RESOLUTION|>--- conflicted
+++ resolved
@@ -24,12 +24,8 @@
     "apitest:down": "docker compose -p apitest -f ./localenv/docker-compose.yaml -f ./localenv/apitest.yaml down",
     "apitest:logs": "docker compose -p apitest -f ./localenv/docker-compose.yaml -f ./localenv/apitest.yaml logs",
     "apitest:run": "docker compose -p apitest -f ./localenv/docker-compose.yaml -f ./localenv/apitest.yaml run backend-apitest",
-<<<<<<< HEAD
-    "preapitest:up": "docker rm -v -f $(docker ps -qa --filter 'name=apitest') || true",
-=======
     "apitest:clean": "docker rm -v -f $(docker ps -qa --filter 'name=apitest') || true",
     "preapitest:up": "yarn apitest:clean",
->>>>>>> e70c75c7
     "preapitest:run": "yarn localenv:build-backend"
   },
   "repository": {
