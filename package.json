{
  "name": "hexagon",
  "version": "1.0.0",
  "description": "The decentralised governance system from Golem Foundation",
  "main": "index.js",
  "scripts": {
    "clean": "npx hardhat clean",
    "compile": "TS_NODE_TRANSPILE_ONLY=1 npx hardhat compile && npx hardhat --network zksync compile",
    "test": "TS_NODE_TRANSPILE_ONLY=1 npx hardhat test",
    "deploy:local": "npx hardhat deploy --tags local",
    "deploy:goerli": "npx hardhat --network goerli deploy --tags goerli",
    "deploy:zksync": "npx hardhat --network zksync deploy-zksync --script deploy/zksync/deploy_allocations.ts",
    "verify:goerli": "hardhat --network goerli etherscan-verify --license UNLICENSED",
    "format": "npx prettier --write 'contracts/**/*.sol'",
    "lint": "npx solhint 'contracts/**/*.sol'"
  },
  "repository": {
    "type": "git",
    "url": "git+https://gitlab.com/wildland/hexagon.git"
  },
  "keywords": [
    "governance",
    "staking"
  ],
  "author": "Golem Foundation Contributors <contact@golem.foundation>",
  "license": "GPL-3.0-only",
  "bugs": {
    "url": "https://gitlab.com/wildland/hexagon/issues"
  },
  "homepage": "https://wildland.io/",
  "devDependencies": {
    "@ethersproject/abi": "^5.4.7",
    "@ethersproject/providers": "^5.4.7",
    "@nomiclabs/hardhat-solhint": "^2.0.1",
    "@matterlabs/hardhat-zksync-deploy": "^0.4.0",
    "@matterlabs/hardhat-zksync-solc": "^0.3.9",
    "@openzeppelin/contracts": "^4.7.3",
    "@typechain/ethers-v5": "^10.1.0",
    "@typechain/hardhat": "^6.1.2",
    "@types/chai": "^4.2.0",
    "@types/mocha": "^9.1.0",
    "@types/node": ">=12.0.0",
    "chai": "^4.2.0",
    "chai-bignumber": "^3.0.0",
    "dotenv": "^10.0.0",
    "ethereum-waffle": "^3.4.4",
    "ethers": "^5.4.7",
    "hardhat": "^2.11.2",
    "hardhat-deploy": "^0.11.15",
    "hardhat-deploy-ethers": "^0.3.0-beta.13",
    "hardhat-gas-reporter": "^1.0.8",
    "prettier": "^2.7.1",
    "prettier-plugin-solidity": "^1.0.0-beta.24",
    "solidity-coverage": "^0.7.21",
    "ts-node": ">=8.0.0",
    "tslint": "^6.1.3",
    "typescript-formatter": "^7.2.2",
    "typechain": "^8.1.0",
<<<<<<< HEAD
    "typescript": "^4.8.3"
=======
    "typescript": "^4.8.3",
    "tslint": "^6.1.3",
    "typescript-formatter": "^7.2.2"
  },
  "resolutions": {
    "ethereumjs-abi": "https://registry.npmjs.org/ethereumjs-abi/-/ethereumjs-abi-0.6.8.tgz"
>>>>>>> 64c28e26
  }
}<|MERGE_RESOLUTION|>--- conflicted
+++ resolved
@@ -56,15 +56,9 @@
     "tslint": "^6.1.3",
     "typescript-formatter": "^7.2.2",
     "typechain": "^8.1.0",
-<<<<<<< HEAD
     "typescript": "^4.8.3"
-=======
-    "typescript": "^4.8.3",
-    "tslint": "^6.1.3",
-    "typescript-formatter": "^7.2.2"
   },
   "resolutions": {
     "ethereumjs-abi": "https://registry.npmjs.org/ethereumjs-abi/-/ethereumjs-abi-0.6.8.tgz"
->>>>>>> 64c28e26
   }
 }