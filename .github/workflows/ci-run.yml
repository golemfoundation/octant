--- conflicted
+++ resolved
@@ -453,11 +453,8 @@
     name: Build Services
     runs-on:
       - general
-<<<<<<< HEAD
     needs:
     - permissions-check
-=======
->>>>>>> f9f346a3
     container:
       image: registry.gitlab.com/golemfoundation/devops/container-builder/octant/python-poetry-ext:ad1d9179
       credentials:
@@ -478,11 +475,8 @@
     name: Build Contracts
     runs-on:
       - general
-<<<<<<< HEAD
     needs:
     - permissions-check
-=======
->>>>>>> f9f346a3
     container:
       image: registry.gitlab.com/golemfoundation/devops/container-builder/octant/node-extended:bdda411c
       credentials:
